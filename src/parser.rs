--- conflicted
+++ resolved
@@ -1,1959 +1,1565 @@
-// 出てきたトークン全部保存してるので一旦グローバルにdead_codeをallowする
-#![allow(dead_code)]
-
-mod tokenizer;
-use crate::utils::{BoolToErrorHelper, Located};
-
-pub use self::tokenizer::*;
-
-#[derive(Debug)]
-pub enum ParseError {
-    ExpectedKeyword(&'static str),
-    ExpectedKind(TokenKind),
-    ExpectedConstExpression,
-    ExpectedExpression,
-    ExpectedFunctionBodyStarter,
-    Outdent(IndentContext),
-    ListNotPunctuated(TokenKind),
-}
-
-pub type ParseResult<T> = Result<T, Located<ParseError>>;
-
-#[derive(Debug, Clone, Copy)]
-pub enum IndentContext {
-    Free,
-    Exclusive(usize),
-    Inclusive(usize),
-}
-impl IndentContext {
-    #[inline]
-    pub fn satisfies(self, target: usize) -> bool {
-        match self {
-            Self::Free => true,
-            Self::Exclusive(x) => x < target,
-            Self::Inclusive(x) => x <= target,
-        }
-    }
-}
-
-pub struct ParseStateSavepoint {
-    token_ptr: usize,
-    indent_context_stack: Vec<IndentContext>,
-}
-
-pub struct ParseState<'s> {
-    pub token_list: Vec<Token<'s>>,
-    pub token_ptr: usize,
-    pub indent_context_stack: Vec<IndentContext>,
-}
-impl<'s> ParseState<'s> {
-    pub fn new(token_list: Vec<Token<'s>>) -> Self {
-        Self {
-            token_list,
-            token_ptr: 0,
-            indent_context_stack: Vec::new(),
-        }
-    }
-
-    #[inline]
-    pub fn save(&self) -> ParseStateSavepoint {
-        ParseStateSavepoint {
-            token_ptr: self.token_ptr,
-            indent_context_stack: self.indent_context_stack.clone(),
-        }
-    }
-
-    #[inline]
-    pub fn restore(&mut self, savepoint: ParseStateSavepoint) {
-        self.token_ptr = savepoint.token_ptr;
-        self.indent_context_stack = savepoint.indent_context_stack;
-    }
-
-    #[inline]
-    pub fn current_token(&self) -> Option<&Token<'s>> {
-        self.token_list.get(self.token_ptr)
-    }
-
-    #[inline]
-    pub fn current_token_of(&self, kind: TokenKind) -> Option<&Token<'s>> {
-        self.current_token().filter(|t| t.kind == kind)
-    }
-
-    #[inline]
-    pub fn current_token_in_block(&self) -> Option<&Token<'s>> {
-        if !self.check_indent_requirements() {
-            return None;
-        }
-
-        self.current_token()
-    }
-
-    /// ポインタを進めてトークンを消費したことにする
-    #[inline]
-    pub fn consume_token(&mut self) {
-        self.token_ptr += 1;
-    }
-
-    #[inline]
-    pub fn current_indent_context(&self) -> IndentContext {
-        self.indent_context_stack
-            .last()
-            .copied()
-            .unwrap_or(IndentContext::Free)
-    }
-
-    #[inline]
-    pub fn check_indent_requirements(&self) -> bool {
-        self.current_token()
-            .map_or(true, |t| self.current_indent_context().satisfies(t.col))
-    }
-
-    #[inline]
-    pub fn push_indent_context(&mut self, ctx: IndentContext) {
-        self.indent_context_stack.push(ctx)
-    }
-
-    #[inline]
-    pub fn pop_indent_context(&mut self) {
-        self.indent_context_stack.pop();
-    }
-
-    #[inline(always)]
-    pub fn require_in_block_next(&self) -> ParseResult<()> {
-        self.check_indent_requirements()
-            .or_err(|| self.err(ParseError::Outdent(self.current_indent_context())))
-    }
-
-    /// 指定のキーワードのトークンを消費する
-    ///
-    /// 次のトークンが指定のキーワードのトークンでなければ失敗し、ポインタは進まない
-    #[inline]
-    pub fn consume_keyword(&mut self, kw: &'static str) -> ParseResult<&Token<'s>> {
-        match self.token_list.get(self.token_ptr) {
-            Some(x) if x.kind == TokenKind::Keyword && x.slice == kw => {
-                self.token_ptr += 1;
-                Ok(x)
-            }
-            t => Err(self.err_on(ParseError::ExpectedKeyword(kw), t)),
-        }
-    }
-
-    /// 特定の種類のトークンを消費する
-    ///
-    /// 次のトークンの種類が指定したものでなければ失敗し、ポインタは進まない
-    #[inline]
-    pub fn consume_by_kind(&mut self, kind: TokenKind) -> ParseResult<&Token<'s>> {
-        match self.token_list.get(self.token_ptr) {
-            Some(x) if x.kind == kind => {
-                self.token_ptr += 1;
-                Ok(x)
-            }
-            t => Err(self.err_on(ParseError::ExpectedKind(kind), t)),
-        }
-    }
-
-    #[inline]
-    pub fn consume_in_block_keyword(&mut self, kw: &'static str) -> ParseResult<&Token<'s>> {
-        if !self.check_indent_requirements() {
-            return Err(self.err(ParseError::Outdent(self.current_indent_context())));
-        }
-
-        match self.token_list.get(self.token_ptr) {
-            Some(x) if x.kind == TokenKind::Keyword && x.slice == kw => {
-                self.token_ptr += 1;
-                Ok(x)
-            }
-            t => Err(self.err_on(ParseError::ExpectedKeyword(kw), t)),
-        }
-    }
-
-    #[inline]
-    pub fn consume_in_block_by_kind(&mut self, kind: TokenKind) -> ParseResult<&Token<'s>> {
-        if !self.check_indent_requirements() {
-            return Err(self.err(ParseError::Outdent(self.current_indent_context())));
-        }
-
-        match self.token_list.get(self.token_ptr) {
-            Some(x) if x.kind == kind => {
-                self.token_ptr += 1;
-                Ok(x)
-            }
-            t => Err(self.err_on(ParseError::ExpectedKind(kind), t)),
-        }
-    }
-
-    #[inline]
-    pub fn err_on(&self, kind: ParseError, tref: Option<&Token<'s>>) -> Located<ParseError> {
-        Located {
-            t: kind,
-            line: tref
-                .or_else(|| self.token_list.last())
-                .map_or(0, |t| t.line),
-            col: tref.or_else(|| self.token_list.last()).map_or(0, |t| t.col),
-        }
-    }
-
-    #[inline]
-    pub fn err(&self, kind: ParseError) -> Located<ParseError> {
-        self.err_on(kind, self.current_token())
-    }
-
-    #[inline(always)]
-    pub fn parse<S: Syntax<'s>>(&mut self) -> ParseResult<S> {
-        S::parse(self)
-    }
-
-    #[inline(always)]
-    pub fn can_parse<S: LookaheadSyntax>(&self) -> bool {
-        S::lookahead(self)
-    }
-
-    #[inline(always)]
-    pub fn try_parse<S: Syntax<'s> + LookaheadSyntax>(&mut self) -> ParseResult<Option<S>> {
-        if S::lookahead(self) {
-            S::parse(self).map(Some)
-        } else {
-            Ok(None)
-        }
-    }
-}
-
-pub trait Syntax<'s>: Sized {
-    fn parse(state: &mut ParseState<'s>) -> ParseResult<Self>;
-}
-
-pub trait LookaheadSyntax: Sized {
-    fn lookahead(state: &ParseState<'_>) -> bool;
-}
-
-#[derive(Debug)]
-pub struct CompilationUnit<'s> {
-    pub module: Option<ModuleDeclaration<'s>>,
-    pub declarations: Vec<ToplevelDeclaration<'s>>,
-}
-impl<'s> CompilationUnit<'s> {
-    pub fn parse(mut state: ParseState<'s>) -> ParseResult<Self> {
-        let module = state.try_parse::<ModuleDeclaration>()?;
-
-        let mut declarations = Vec::new();
-        while state.current_token().is_some() {
-            declarations.push(ToplevelDeclaration::parse(&mut state)?);
-        }
-
-        Ok(Self {
-            module,
-            declarations,
-        })
-    }
-}
-
-#[derive(Debug)]
-pub struct PathSyntax<'s> {
-    pub root_token: Token<'s>,
-    pub tails: Vec<(Token<'s>, Token<'s>)>,
-}
-impl<'s> Syntax<'s> for PathSyntax<'s> {
-    fn parse(state: &mut ParseState<'s>) -> ParseResult<Self> {
-        let root_token = state.consume_by_kind(TokenKind::Identifier)?.clone();
-
-        let mut tails = Vec::new();
-        while let Some(t) = state
-            .current_token()
-            .filter(|t| t.kind == TokenKind::Op && t.slice == ".")
-        {
-            let dot_token = t.clone();
-            state.consume_token();
-            let ns_token = state.consume_by_kind(TokenKind::Identifier)?.clone();
-
-            tails.push((dot_token, ns_token));
-        }
-
-        Ok(Self { root_token, tails })
-    }
-}
-
-#[derive(Debug)]
-pub struct ModuleDeclaration<'s> {
-    module_token: Token<'s>,
-    path: PathSyntax<'s>,
-}
-impl<'s> Syntax<'s> for ModuleDeclaration<'s> {
-    fn parse(state: &mut ParseState<'s>) -> ParseResult<Self> {
-        let module_token = state.consume_keyword("module")?.clone();
-        let path = PathSyntax::parse(state)?;
-
-        Ok(Self { module_token, path })
-    }
-}
-impl LookaheadSyntax for ModuleDeclaration<'_> {
-    fn lookahead(state: &ParseState<'_>) -> bool {
-        state
-            .current_token()
-            .is_some_and(|t| t.kind == TokenKind::Keyword && t.slice == "module")
-    }
-}
-
-#[derive(Debug)]
-pub enum ToplevelDeclaration<'s> {
-    Struct(StructDeclaration<'s>),
-    Function(FunctionDeclaration<'s>),
-}
-impl<'s> Syntax<'s> for ToplevelDeclaration<'s> {
-    fn parse(state: &mut ParseState<'s>) -> ParseResult<Self> {
-        match state.current_token() {
-            Some(t) if t.kind == TokenKind::Keyword && t.slice == "struct" => {
-                StructDeclaration::parse(state).map(Self::Struct)
-            }
-            _ => FunctionDeclaration::parse(state).map(Self::Function),
-        }
-    }
-}
-
-#[derive(Debug, Clone)]
-pub struct TypeGenericArgsSyntax<'s> {
-    pub open_angle_bracket_token: Token<'s>,
-    pub args: Vec<(TypeSyntax<'s>, Option<Token<'s>>)>,
-    pub close_angle_bracket_token: Token<'s>,
-}
-<<<<<<< HEAD
-impl<'s> Syntax<'s> for TypeGenericArgsSyntax<'s> {
-    fn parse(state: &mut ParseState<'s>) -> ParseResult<Self> {
-=======
-impl<'s> TypeGenericArgsSyntax<'s> {
-    pub fn parse(state: &mut ParseState<'s>) -> ParseResult<Self> {
->>>>>>> a910d712
-        let open_angle_bracket_token = state.consume_by_kind(TokenKind::OpenAngleBracket)?.clone();
-
-        let mut args = Vec::new();
-        let mut can_continue = true;
-        while state
-<<<<<<< HEAD
-            .current_token_of(TokenKind::CloseAngleBracket)
-            .is_some()
-        {
-            if !can_continue {
-                return Err(state.err(ParseErrorKind::ListNotPunctuated(TokenKind::Comma)));
-            }
-=======
-            .current_token()
-            .is_some_and(|t| t.kind != TokenKind::CloseAngleBracket)
-        {
-            can_continue.or_err(|| state.err(ParseError::ListNotPunctuated(TokenKind::Comma)))?;
->>>>>>> a910d712
-
-            let t = TypeSyntax::parse(state)?;
-            let opt_comma_token = state.consume_by_kind(TokenKind::Comma).ok().cloned();
-
-            can_continue = opt_comma_token.is_some();
-            args.push((t, opt_comma_token));
-        }
-
-        let close_angle_bracket_token =
-            state.consume_by_kind(TokenKind::CloseAngleBracket)?.clone();
-
-        Ok(Self {
-            open_angle_bracket_token,
-            args,
-            close_angle_bracket_token,
-        })
-    }
-<<<<<<< HEAD
-}
-impl LookaheadSyntax for TypeGenericArgsSyntax<'_> {
-    fn lookahead(state: &ParseState<'_>) -> bool {
-        state
-            .current_token()
-            .is_some_and(|t| t.kind == TokenKind::OpenAngleBracket)
-    }
-=======
->>>>>>> a910d712
-}
-
-#[derive(Debug, Clone)]
-pub enum TypeSyntax<'s> {
-    Simple {
-        name_token: Token<'s>,
-        generic_args: Option<TypeGenericArgsSyntax<'s>>,
-    },
-    Array(
-        Box<TypeSyntax<'s>>,
-        Token<'s>,
-        ExpressionNode<'s>,
-        Token<'s>,
-    ),
-    Ref {
-        ampasand_token: Token<'s>,
-        mut_token: Option<Token<'s>>,
-        decorator_token: Option<Token<'s>>,
-        pointee_type: Box<TypeSyntax<'s>>,
-    },
-}
-<<<<<<< HEAD
-impl<'s> Syntax<'s> for TypeSyntax<'s> {
-    fn parse(state: &mut ParseState<'s>) -> ParseResult<Self> {
-        if let Some(t) = state
-            .current_token()
-            .filter(|t| t.kind == TokenKind::Op && t.slice == "&")
-        {
-            // ref
-            let ampasand_token = t.clone();
-            state.consume_token();
-
-            let mut_token = state.consume_keyword("mut").ok().cloned();
-            let decorator_token = match state.current_token_in_block() {
-                Some(t) if t.kind == TokenKind::Keyword && t.slice == "uniform" => {
-                    let tok = t.clone();
-                    state.consume_token();
-                    Some(tok)
-                }
-                _ => None,
-            };
-            let pointee_type = Self::parse(state)?;
-
-            return Ok(Self::Ref {
-                ampasand_token,
-                mut_token,
-                decorator_token,
-                pointee_type: Box::new(pointee_type),
-            });
-        }
-
-        let name_token = state.consume_by_kind(TokenKind::Identifier)?.clone();
-        let generic_args = state.try_parse::<TypeGenericArgsSyntax>()?;
-=======
-impl<'s> TypeSyntax<'s> {
-    pub fn parse(state: &mut ParseState<'s>) -> ParseResult<Self> {
-        let name_token = state.consume_by_kind(TokenKind::Identifier)?.clone();
-        let generic_args = match state.current_token() {
-            Some(t) if t.kind == TokenKind::OpenAngleBracket => {
-                Some(TypeGenericArgsSyntax::parse(state)?)
-            }
-            _ => None,
-        };
->>>>>>> a910d712
-
-        let mut node = Self::Simple {
-            name_token,
-            generic_args,
-        };
-        loop {
-            match state.current_token_in_block() {
-                Some(t) if t.kind == TokenKind::OpenBracket => {
-                    let open_bracket_token = t.clone();
-                    state.consume_token();
-
-                    let length = parse_expression(state)?;
-
-                    let close_bracket_token =
-                        state.consume_by_kind(TokenKind::CloseBracket)?.clone();
-
-                    node = Self::Array(
-                        Box::new(node),
-                        open_bracket_token,
-                        length,
-                        close_bracket_token,
-                    );
-                }
-                _ => break Ok(node),
-            }
-        }
-    }
-}
-
-#[derive(Debug, Clone)]
-pub enum ConstExpressionNode<'s> {
-    Number(Token<'s>),
-}
-fn parse_const_expression<'s>(state: &mut ParseState<'s>) -> ParseResult<ConstExpressionNode<'s>> {
-    match state.current_token() {
-        Some(t) if t.kind == TokenKind::Number => {
-            let t = t.clone();
-            state.token_ptr += 1;
-            Ok(ConstExpressionNode::Number(t))
-        }
-        t => Err(state.err_on(ParseError::ExpectedConstExpression, t)),
-    }
-}
-fn lookahead_const_expression(state: &ParseState) -> bool {
-    state
-        .current_token()
-        .is_some_and(|t| t.kind == TokenKind::Number)
-}
-
-#[derive(Debug, Clone)]
-pub enum AttributeArgSyntax<'s> {
-    Single(ExpressionNode<'s>),
-    Multiple {
-        open_parenthese_token: Token<'s>,
-        arg_list: Vec<(ExpressionNode<'s>, Option<Token<'s>>)>,
-        close_parenthese_token: Token<'s>,
-    },
-}
-impl<'s> AttributeArgSyntax<'s> {
-    pub fn parse(state: &mut ParseState<'s>) -> ParseResult<Self> {
-        match state.current_token() {
-            Some(t) if t.kind == TokenKind::OpenParenthese => {
-                let open_parenthese_token =
-                    state.consume_by_kind(TokenKind::OpenParenthese)?.clone();
-                let mut arg_list = Vec::new();
-                let mut can_continue = true;
-                while state
-                    .current_token()
-                    .is_some_and(|t| t.kind != TokenKind::CloseParenthese)
-                {
-                    can_continue
-                        .or_err(|| state.err(ParseError::ListNotPunctuated(TokenKind::Comma)))?;
-
-                    let arg = parse_expression(state)?;
-                    let opt_comma_token = state.consume_by_kind(TokenKind::Comma).ok().cloned();
-                    can_continue = opt_comma_token.is_some();
-                    arg_list.push((arg, opt_comma_token));
-                }
-                let close_parenthese_token =
-                    state.consume_by_kind(TokenKind::CloseParenthese)?.clone();
-
-                Ok(Self::Multiple {
-                    open_parenthese_token,
-                    arg_list,
-                    close_parenthese_token,
-                })
-            }
-            _ => parse_expression(state).map(Self::Single),
-        }
-    }
-
-    pub fn lookahead(state: &ParseState) -> bool {
-        state
-            .current_token()
-            .is_some_and(|t| t.kind == TokenKind::OpenParenthese)
-            || lookahead_const_expression(state)
-    }
-}
-
-#[derive(Debug, Clone)]
-pub struct AttributeSyntax<'s> {
-    pub name_token: Token<'s>,
-    pub arg: Option<AttributeArgSyntax<'s>>,
-}
-impl<'s> AttributeSyntax<'s> {
-    pub fn parse(state: &mut ParseState<'s>) -> ParseResult<Self> {
-        let name_token = state.consume_by_kind(TokenKind::Identifier)?.clone();
-        let arg = if state
-            .current_token()
-            .is_some_and(|t| t.kind != TokenKind::CloseBracket && t.kind != TokenKind::Comma)
-        {
-            Some(AttributeArgSyntax::parse(state)?)
-        } else {
-            None
-        };
-
-        Ok(Self { name_token, arg })
-    }
-}
-
-#[derive(Debug)]
-pub struct AttributeList<'s> {
-    pub open_bracket_token: Token<'s>,
-    pub attribute_list: Vec<(AttributeSyntax<'s>, Option<Token<'s>>)>,
-    pub close_bracket_token: Token<'s>,
-}
-impl<'s> AttributeList<'s> {
-    pub fn parse(state: &mut ParseState<'s>) -> ParseResult<Self> {
-        let open_bracket_token = state.consume_by_kind(TokenKind::OpenBracket)?.clone();
-        let mut attribute_list = Vec::new();
-        let mut can_continue = true;
-        while state
-            .current_token()
-            .is_some_and(|t| t.kind != TokenKind::CloseBracket)
-        {
-            can_continue.or_err(|| state.err(ParseError::ListNotPunctuated(TokenKind::Comma)))?;
-
-            let a = AttributeSyntax::parse(state)?;
-            let opt_comma_token = state.consume_by_kind(TokenKind::Comma).ok().cloned();
-            can_continue = opt_comma_token.is_some();
-            attribute_list.push((a, opt_comma_token));
-        }
-        let close_bracket_token = state.consume_by_kind(TokenKind::CloseBracket)?.clone();
-
-        Ok(Self {
-            open_bracket_token,
-            attribute_list,
-            close_bracket_token,
-        })
-    }
-}
-
-#[derive(Debug)]
-pub struct StructMember<'s> {
-    pub attribute_lists: Vec<AttributeList<'s>>,
-    pub mut_token: Option<Token<'s>>,
-    pub name_token: Token<'s>,
-    pub colon_token: Token<'s>,
-    pub ty: TypeSyntax<'s>,
-}
-impl<'s> StructMember<'s> {
-    pub fn parse(state: &mut ParseState<'s>) -> ParseResult<Self> {
-        let mut attribute_lists = Vec::new();
-        while state.check_indent_requirements()
-            && state
-                .current_token()
-                .is_some_and(|t| t.kind == TokenKind::OpenBracket)
-        {
-            attribute_lists.push(AttributeList::parse(state)?);
-        }
-        let mut_token = state.consume_keyword("mut").ok().cloned();
-        let name_token = state
-            .consume_in_block_by_kind(TokenKind::Identifier)?
-            .clone();
-        let colon_token = state.consume_by_kind(TokenKind::Colon)?.clone();
-        state.push_indent_context(IndentContext::Exclusive(name_token.line_indent));
-        let ty = TypeSyntax::parse(state)?;
-        state.pop_indent_context();
-
-        Ok(Self {
-            attribute_lists,
-            mut_token,
-            name_token,
-            colon_token,
-            ty,
-        })
-    }
-
-    #[inline]
-    pub fn iter_attributes<'e>(&'e self) -> impl Iterator<Item = &'e AttributeSyntax<'s>> + 'e {
-        self.attribute_lists
-            .iter()
-            .flat_map(|xs| xs.attribute_list.iter().map(|x| &x.0))
-    }
-}
-<<<<<<< HEAD
-fn parse_struct_member<'s>(state: &mut ParseState<'s>) -> ParseResult<StructMember<'s>> {
-    let mut attribute_lists = Vec::new();
-    while state.check_indent_requirements()
-        && state
-            .current_token()
-            .is_some_and(|t| t.kind == TokenKind::OpenBracket)
-    {
-        attribute_lists.push(parse_attribute_list(state)?);
-    }
-    let mut_token = state.consume_keyword("mut").ok().cloned();
-    let name_token = state
-        .consume_in_block_by_kind(TokenKind::Identifier)?
-        .clone();
-    let colon_token = state.consume_by_kind(TokenKind::Colon)?.clone();
-    state.push_indent_context(IndentContext::Exclusive(name_token.line_indent));
-    let ty = TypeSyntax::parse(state)?;
-    state.pop_indent_context();
-
-    Ok(StructMember {
-        attribute_lists,
-        mut_token,
-        name_token,
-        colon_token,
-        ty,
-    })
-}
-=======
->>>>>>> a910d712
-
-#[derive(Debug)]
-pub struct StructDeclaration<'s> {
-    pub decl_token: Token<'s>,
-    pub name_token: Token<'s>,
-    pub members_starter_token: Option<Token<'s>>,
-    pub member_list: Vec<StructMember<'s>>,
-}
-impl<'s> StructDeclaration<'s> {
-    pub fn parse(state: &mut ParseState<'s>) -> ParseResult<Self> {
-        let decl_token = state.consume_keyword("struct")?.clone();
-        let name_token = state.consume_by_kind(TokenKind::Identifier)?.clone();
-        let members_starter_token;
-        match state.current_token() {
-            Some(t) if t.kind == TokenKind::Keyword && t.slice == "with" => {
-                members_starter_token = t.clone();
-                state.consume_token();
-            }
-            Some(t) if t.kind == TokenKind::Colon => {
-                members_starter_token = t.clone();
-                state.consume_token();
-            }
-            _ => {
-                return Ok(StructDeclaration {
-                    decl_token,
-                    name_token,
-                    members_starter_token: None,
-                    member_list: Vec::new(),
-                })
-            }
-        };
-
-        state.push_indent_context(IndentContext::Exclusive(members_starter_token.line_indent));
-        let mut member_list = Vec::new();
-        while state.check_indent_requirements() {
-            member_list.push(StructMember::parse(state)?);
-        }
-        state.pop_indent_context();
-
-        Ok(Self {
-            decl_token,
-            name_token,
-            members_starter_token: Some(members_starter_token),
-            member_list,
-        })
-    }
-}
-
-#[derive(Debug)]
-pub enum FunctionInputArgumentDecoratorSyntax<'s> {
-    Mutable(Token<'s>),
-    UniformStorageClass(Token<'s>),
-}
-impl<'s> FunctionInputArgumentDecoratorSyntax<'s> {
-    fn try_parse(state: &mut ParseState<'s>) -> Option<Self> {
-        match state.current_token() {
-            Some(t) if t.kind == TokenKind::Keyword && t.slice == "mut" => {
-                let t = t.clone();
-                state.consume_token();
-
-                Some(Self::Mutable(t))
-            }
-            Some(t) if t.kind == TokenKind::Keyword && t.slice == "uniform" => {
-                let t = t.clone();
-                state.consume_token();
-
-                Some(Self::UniformStorageClass(t))
-            }
-            _ => None,
-        }
-    }
-}
-
-#[derive(Debug)]
-pub struct FunctionInputArgumentSyntax<'s> {
-    pub attribute_lists: Vec<AttributeList<'s>>,
-    pub decorators: Vec<FunctionInputArgumentDecoratorSyntax<'s>>,
-    pub varname_token: Token<'s>,
-    pub colon_token: Token<'s>,
-    pub ty: TypeSyntax<'s>,
-}
-
-#[derive(Debug)]
-pub enum FunctionDeclarationInputArguments<'s> {
-    Single(FunctionInputArgumentSyntax<'s>),
-    Multiple {
-        open_parenthese_token: Token<'s>,
-        args: Vec<(FunctionInputArgumentSyntax<'s>, Option<Token<'s>>)>,
-        close_parenthese_token: Token<'s>,
-    },
-}
-impl<'s> FunctionDeclarationInputArguments<'s> {
-    pub fn parse(state: &mut ParseState<'s>) -> ParseResult<Self> {
-        match state.current_token() {
-            Some(t) if t.kind == TokenKind::OpenParenthese => {
-                let open_parenthese_token = t.clone();
-                state.consume_token();
-
-                let mut args = Vec::new();
-                let mut can_continue = true;
-                while state
-                    .current_token()
-                    .is_some_and(|t| t.kind != TokenKind::CloseParenthese)
-                {
-                    can_continue
-                        .or_err(|| state.err(ParseError::ListNotPunctuated(TokenKind::Comma)))?;
-
-                    let mut attribute_lists = Vec::new();
-                    while state
-                        .current_token()
-                        .is_some_and(|t| t.kind == TokenKind::OpenBracket)
-                    {
-                        attribute_lists.push(AttributeList::parse(state)?);
-                    }
-
-                    let mut_token = state.consume_keyword("mut").ok().cloned();
-                    let name_token = state.consume_by_kind(TokenKind::Identifier)?.clone();
-                    let colon_token = state.consume_by_kind(TokenKind::Colon)?.clone();
-                    let ty = TypeSyntax::parse(state)?;
-                    let opt_comma_token = state.consume_by_kind(TokenKind::Comma).ok().cloned();
-
-                    can_continue = opt_comma_token.is_some();
-                    args.push((
-                        attribute_lists,
-                        mut_token,
-                        name_token,
-                        colon_token,
-                        ty,
-                        opt_comma_token,
-                    ));
-                }
-
-                let close_parenthese_token =
-                    state.consume_by_kind(TokenKind::CloseParenthese)?.clone();
-
-                Ok(Self::Multiple {
-                    open_parenthese_token,
-                    args,
-                    close_parenthese_token,
-                })
-            }
-            _ => {
-                let mut attribute_lists = Vec::new();
-                while state
-                    .current_token()
-                    .is_some_and(|t| t.kind == TokenKind::OpenBracket)
-                {
-                    attribute_lists.push(AttributeList::parse(state)?);
-                }
-
-<<<<<<< HEAD
-                let mut decorators = Vec::new();
-                while let Some(d) = FunctionInputArgumentDecoratorSyntax::try_parse(state) {
-                    decorators.push(d);
-                }
-                let varname_token = state.consume_by_kind(TokenKind::Identifier)?.clone();
-                let colon_token = state.consume_by_kind(TokenKind::Colon)?.clone();
-                let ty = TypeSyntax::parse(state)?;
-                let opt_comma_token = state.consume_by_kind(TokenKind::Comma).ok().cloned();
-
-                can_continue = opt_comma_token.is_some();
-                args.push((
-                    FunctionInputArgumentSyntax {
-                        attribute_lists,
-                        decorators,
-                        varname_token,
-                        colon_token,
-                        ty,
-                    },
-                    opt_comma_token,
-                ));
-            }
-
-            let close_parenthese_token = state.consume_by_kind(TokenKind::CloseParenthese)?.clone();
-
-            Ok(FunctionDeclarationInputArguments::Multiple {
-                open_parenthese_token,
-                args,
-                close_parenthese_token,
-            })
-        }
-        _ => {
-            let mut attribute_lists = Vec::new();
-            while state
-                .current_token()
-                .is_some_and(|t| t.kind == TokenKind::OpenBracket)
-            {
-                attribute_lists.push(parse_attribute_list(state)?);
-            }
-
-            let mut decorators = Vec::new();
-            while let Some(d) = FunctionInputArgumentDecoratorSyntax::try_parse(state) {
-                decorators.push(d);
-            }
-            let varname_token = state.consume_by_kind(TokenKind::Identifier)?.clone();
-            let colon_token = state.consume_by_kind(TokenKind::Colon)?.clone();
-            let ty = TypeSyntax::parse(state)?;
-
-            Ok(FunctionDeclarationInputArguments::Single(
-                FunctionInputArgumentSyntax {
-                    attribute_lists,
-                    decorators,
-                    varname_token,
-                    colon_token,
-                    ty,
-                },
-            ))
-=======
-                let mut_token = state.consume_keyword("mut").ok().cloned();
-                let varname_token = state.consume_by_kind(TokenKind::Identifier)?.clone();
-                let colon_token = state.consume_by_kind(TokenKind::Colon)?.clone();
-                let ty = TypeSyntax::parse(state)?;
-
-                Ok(Self::Single {
-                    attribute_lists,
-                    mut_token,
-                    varname_token,
-                    colon_token,
-                    ty,
-                })
-            }
->>>>>>> a910d712
-        }
-    }
-}
-
-#[derive(Debug)]
-pub enum FunctionDeclarationOutput<'s> {
-    Single {
-        attribute_lists: Vec<AttributeList<'s>>,
-        ty: TypeSyntax<'s>,
-    },
-    Tupled {
-        open_parenthese_token: Token<'s>,
-        elements: Vec<(Vec<AttributeList<'s>>, TypeSyntax<'s>, Option<Token<'s>>)>,
-        close_parenthese_token: Token<'s>,
-    },
-}
-impl<'s> FunctionDeclarationOutput<'s> {
-    pub fn parse(state: &mut ParseState<'s>) -> ParseResult<Self> {
-        match state.current_token() {
-            Some(t) if t.kind == TokenKind::OpenParenthese => {
-                let open_parenthese_token = t.clone();
-                state.consume_token();
-
-                let mut elements = Vec::new();
-                let mut can_continue = true;
-                while state
-                    .current_token()
-                    .is_some_and(|t| t.kind != TokenKind::CloseParenthese)
-                {
-                    can_continue
-                        .or_err(|| state.err(ParseError::ListNotPunctuated(TokenKind::Comma)))?;
-
-                    let mut attribute_lists = Vec::new();
-                    while state
-                        .current_token()
-                        .is_some_and(|t| t.kind == TokenKind::OpenBracket)
-                    {
-                        attribute_lists.push(AttributeList::parse(state)?);
-                    }
-
-                    let ty = TypeSyntax::parse(state)?;
-                    let opt_comma_token = state.consume_by_kind(TokenKind::Comma).ok().cloned();
-
-                    can_continue = opt_comma_token.is_some();
-                    elements.push((attribute_lists, ty, opt_comma_token));
-                }
-
-                let close_parenthese_token =
-                    state.consume_by_kind(TokenKind::CloseParenthese)?.clone();
-
-                Ok(Self::Tupled {
-                    open_parenthese_token,
-                    elements,
-                    close_parenthese_token,
-                })
-            }
-            _ => {
-                let mut attribute_lists = Vec::new();
-                while state
-                    .current_token()
-                    .is_some_and(|t| t.kind == TokenKind::OpenBracket)
-                {
-                    attribute_lists.push(AttributeList::parse(state)?);
-                }
-
-                let ty = TypeSyntax::parse(state)?;
-<<<<<<< HEAD
-                let opt_comma_token = state.consume_by_kind(TokenKind::Comma).ok().cloned();
-=======
->>>>>>> a910d712
-
-                Ok(Self::Single {
-                    attribute_lists,
-                    ty,
-                })
-            }
-<<<<<<< HEAD
-
-            let ty = TypeSyntax::parse(state)?;
-
-            Ok(FunctionDeclarationOutput::Single {
-                attribute_lists,
-                ty,
-            })
-=======
->>>>>>> a910d712
-        }
-    }
-}
-
-#[derive(Debug)]
-pub struct FunctionDeclaration<'s> {
-    pub attribute_lists: Vec<AttributeList<'s>>,
-    pub fname_token: Token<'s>,
-    pub input_args: FunctionDeclarationInputArguments<'s>,
-    pub arrow_to_right_token: Option<Token<'s>>,
-    pub output: Option<FunctionDeclarationOutput<'s>>,
-    pub body_starter_token: Token<'s>,
-    pub body: ExpressionNode<'s>,
-}
-impl<'s> FunctionDeclaration<'s> {
-    pub fn parse(state: &mut ParseState<'s>) -> ParseResult<Self> {
-        let mut attribute_lists = Vec::new();
-        while state
-            .current_token()
-            .is_some_and(|t| t.kind == TokenKind::OpenBracket)
-        {
-            attribute_lists.push(AttributeList::parse(state)?);
-        }
-
-        let fname_token = state.consume_by_kind(TokenKind::Identifier)?.clone();
-        let input_args = FunctionDeclarationInputArguments::parse(state)?;
-        let arrow_to_right_token = state.consume_by_kind(TokenKind::ArrowToRight).ok().cloned();
-        let output = if arrow_to_right_token.is_some() {
-            Some(FunctionDeclarationOutput::parse(state)?)
-        } else {
-            None
-        };
-        let body_starter_token = match state.current_token() {
-            Some(t)
-                if t.kind == TokenKind::Eq
-                    || (t.kind == TokenKind::Keyword && t.slice == "do")
-                    || (t.kind == TokenKind::Keyword && t.slice == "does") =>
-            {
-                let tok = t.clone();
-                state.consume_token();
-
-                tok
-            }
-            t => return Err(state.err_on(ParseError::ExpectedFunctionBodyStarter, t)),
-        };
-
-        state.push_indent_context(IndentContext::Exclusive(body_starter_token.line_indent));
-        let body = parse_block(state)?;
-        state.pop_indent_context();
-
-        Ok(Self {
-            attribute_lists,
-            fname_token,
-            input_args,
-            arrow_to_right_token,
-            output,
-            body_starter_token,
-            body,
-        })
-    }
-
-    #[inline]
-    pub fn iter_attributes<'e>(&'e self) -> impl Iterator<Item = &'e AttributeSyntax<'s>> + 'e {
-        self.attribute_lists
-            .iter()
-            .flat_map(|xs| xs.attribute_list.iter().map(|x| &x.0))
-    }
-}
-
-#[derive(Debug, Clone)]
-pub enum StatementNode<'s> {
-    Let {
-        let_token: Token<'s>,
-        mut_token: Option<Token<'s>>,
-        varname_token: Token<'s>,
-        eq_token: Token<'s>,
-        expr: ExpressionNode<'s>,
-    },
-    OpEq {
-        left_expr: ExpressionNode<'s>,
-        opeq_token: Token<'s>,
-        expr: ExpressionNode<'s>,
-    },
-    While {
-        while_token: Token<'s>,
-        condition: ExpressionNode<'s>,
-        block_starter_token: Token<'s>,
-        runs: ExpressionNode<'s>,
-    },
-    Expression(ExpressionNode<'s>),
-}
-
-#[derive(Debug, Clone)]
-pub enum ExpressionNode<'s> {
-    Blocked(Vec<StatementNode<'s>>, Option<Box<ExpressionNode<'s>>>),
-    Lifted(Token<'s>, Box<ExpressionNode<'s>>, Token<'s>),
-    Binary(Box<ExpressionNode<'s>>, Token<'s>, Box<ExpressionNode<'s>>),
-    Prefixed(Token<'s>, Box<ExpressionNode<'s>>),
-    MemberRef(Box<ExpressionNode<'s>>, Token<'s>, Token<'s>),
-    ArrayIndex(
-        Box<ExpressionNode<'s>>,
-        Token<'s>,
-        Box<ExpressionNode<'s>>,
-        Token<'s>,
-    ),
-    Funcall {
-        base_expr: Box<ExpressionNode<'s>>,
-        open_parenthese_token: Token<'s>,
-        args: Vec<(ExpressionNode<'s>, Option<Token<'s>>)>,
-        close_parenthese_token: Token<'s>,
-    },
-    FuncallSingle(Box<ExpressionNode<'s>>, Box<ExpressionNode<'s>>),
-    Number(Token<'s>),
-    Var(Token<'s>),
-    StructValue {
-        ty: Box<TypeSyntax<'s>>,
-        open_brace_token: Token<'s>,
-        initializers: Vec<(Token<'s>, Token<'s>, ExpressionNode<'s>, Option<Token<'s>>)>,
-        close_brace_token: Token<'s>,
-    },
-    Tuple(
-        Token<'s>,
-        Vec<(ExpressionNode<'s>, Option<Token<'s>>)>,
-        Token<'s>,
-    ),
-    If {
-        if_token: Token<'s>,
-        condition: Box<ExpressionNode<'s>>,
-        then_token: Token<'s>,
-        then_expr: Box<ExpressionNode<'s>>,
-        else_token: Option<Token<'s>>,
-        else_expr: Option<Box<ExpressionNode<'s>>>,
-    },
-}
-fn parse_block<'s>(state: &mut ParseState<'s>) -> ParseResult<ExpressionNode<'s>> {
-    let mut statements = Vec::new();
-    while state.check_indent_requirements() {
-        match state.current_token() {
-            Some(t) if t.kind == TokenKind::Keyword && t.slice == "let" => {
-                let let_token = t.clone();
-                state.consume_token();
-                let mut_token = state.consume_keyword("mut").ok().cloned();
-                let varname_token = state.consume_by_kind(TokenKind::Identifier)?.clone();
-                let eq_token = state.consume_by_kind(TokenKind::Eq)?.clone();
-                state.push_indent_context(IndentContext::Exclusive(eq_token.line_indent));
-                let expr = parse_block(state)?;
-                state.pop_indent_context();
-
-                statements.push(StatementNode::Let {
-                    let_token,
-                    mut_token,
-                    varname_token,
-                    eq_token,
-                    expr,
-                })
-            }
-            Some(t) if t.kind == TokenKind::Keyword && t.slice == "while" => {
-                let while_token = t.clone();
-                state.consume_token();
-                state.push_indent_context(IndentContext::Inclusive(while_token.line_indent));
-                state.push_indent_context(IndentContext::Exclusive(while_token.line_indent));
-                let condition = parse_block(state)?;
-                state.pop_indent_context();
-                let block_starter_token;
-                match state.current_token_in_block() {
-                    Some(t)
-                        if t.kind == TokenKind::Keyword
-                            && (t.slice == "do" || t.slice == "does") =>
-                    {
-                        block_starter_token = t.clone();
-                        state.consume_token();
-                    }
-                    _ => return Err(state.err(ParseError::ExpectedKeyword("do"))),
-                }
-                state.pop_indent_context();
-                state.push_indent_context(IndentContext::Exclusive(while_token.line_indent));
-                let runs = parse_block(state)?;
-                state.pop_indent_context();
-
-                statements.push(StatementNode::While {
-                    while_token,
-                    condition,
-                    block_starter_token,
-                    runs,
-                });
-            }
-            _ => {
-                let save = state.save();
-
-                let Ok(left_expr) = parse_expression(state) else {
-                    state.restore(save);
-                    break;
-                };
-                let opeq_token;
-                match state.current_token() {
-                    Some(t) if t.kind == TokenKind::Eq || t.kind == TokenKind::OpEq => {
-                        opeq_token = t.clone();
-                        state.consume_token();
-                    }
-                    _ => {
-                        statements.push(StatementNode::Expression(left_expr));
-                        continue;
-                    }
-                }
-
-                state.push_indent_context(IndentContext::Exclusive(opeq_token.line_indent));
-                let expr = parse_block(state)?;
-                state.pop_indent_context();
-
-                statements.push(StatementNode::OpEq {
-                    left_expr,
-                    opeq_token,
-                    expr,
-                });
-            }
-        }
-    }
-
-    let final_expr = match statements.pop() {
-        Some(StatementNode::Expression(x)) => Some(x),
-        Some(s) => {
-            statements.push(s);
-            None
-        }
-        None => None,
-    };
-    Ok(ExpressionNode::Blocked(
-        statements,
-        final_expr.map(Box::new),
-    ))
-}
-fn parse_expression<'s>(state: &mut ParseState<'s>) -> ParseResult<ExpressionNode<'s>> {
-    state.push_indent_context(IndentContext::Exclusive(
-        state.current_token().map_or(0, |t| t.line_indent),
-    ));
-    let res = parse_expression_if(state);
-    state.pop_indent_context();
-    res
-}
-fn parse_expression_if<'s>(state: &mut ParseState<'s>) -> ParseResult<ExpressionNode<'s>> {
-    let Some(if_token) = state.consume_keyword("if").ok().cloned() else {
-        return parse_expression_logical_ops(state);
-    };
-    state.push_indent_context(IndentContext::Inclusive(if_token.line_indent));
-
-    state.require_in_block_next()?;
-    let condition = parse_expression_logical_ops(state)?;
-    let then_token = state.consume_in_block_keyword("then")?.clone();
-    state.push_indent_context(IndentContext::Exclusive(then_token.line_indent));
-    let then_expr = parse_block(state)?;
-    state.pop_indent_context();
-    let else_token = state.consume_in_block_keyword("else").ok().cloned();
-    let else_expr = if let Some(ref e) = else_token {
-        state.push_indent_context(IndentContext::Exclusive(e.line_indent));
-        let x = parse_block(state)?;
-        state.pop_indent_context();
-        Some(x)
-    } else {
-        None
-    };
-
-    state.pop_indent_context();
-
-    Ok(ExpressionNode::If {
-        if_token,
-        condition: Box::new(condition),
-        then_token,
-        then_expr: Box::new(then_expr),
-        else_token,
-        else_expr: else_expr.map(Box::new),
-    })
-}
-fn parse_expression_logical_ops<'s>(state: &mut ParseState<'s>) -> ParseResult<ExpressionNode<'s>> {
-    let mut expr = parse_expression_compare_ops(state)?;
-
-    while state.check_indent_requirements() {
-        match state.current_token() {
-            Some(t) if t.kind == TokenKind::Op && t.slice == "||" => {
-                let op_token = t.clone();
-                state.consume_token();
-                let right_expr = parse_expression_compare_ops(state)?;
-                expr = ExpressionNode::Binary(Box::new(expr), op_token, Box::new(right_expr));
-            }
-            Some(t) if t.kind == TokenKind::Op && t.slice == "&&" => {
-                let op_token = t.clone();
-                state.consume_token();
-                let right_expr = parse_expression_compare_ops(state)?;
-                expr = ExpressionNode::Binary(Box::new(expr), op_token, Box::new(right_expr));
-            }
-            _ => break,
-        }
-    }
-
-    Ok(expr)
-}
-fn parse_expression_compare_ops<'s>(state: &mut ParseState<'s>) -> ParseResult<ExpressionNode<'s>> {
-    let mut expr = parse_expression_bitwise_ops(state)?;
-
-    while state.check_indent_requirements() {
-        match state.current_token() {
-            Some(t) if t.kind == TokenKind::Op && t.slice == "==" => {
-                let op_token = t.clone();
-                state.consume_token();
-                let right_expr = parse_expression_bitwise_ops(state)?;
-                expr = ExpressionNode::Binary(Box::new(expr), op_token, Box::new(right_expr));
-            }
-            Some(t) if t.kind == TokenKind::Op && t.slice == "!=" => {
-                let op_token = t.clone();
-                state.consume_token();
-                let right_expr = parse_expression_bitwise_ops(state)?;
-                expr = ExpressionNode::Binary(Box::new(expr), op_token, Box::new(right_expr));
-            }
-            Some(t) if t.kind == TokenKind::Op && t.slice == "<=" => {
-                let op_token = t.clone();
-                state.consume_token();
-                let right_expr = parse_expression_bitwise_ops(state)?;
-                expr = ExpressionNode::Binary(Box::new(expr), op_token, Box::new(right_expr));
-            }
-            Some(t) if t.kind == TokenKind::Op && t.slice == ">=" => {
-                let op_token = t.clone();
-                state.consume_token();
-                let right_expr = parse_expression_bitwise_ops(state)?;
-                expr = ExpressionNode::Binary(Box::new(expr), op_token, Box::new(right_expr));
-            }
-            Some(t) if t.kind == TokenKind::OpenAngleBracket => {
-                let op_token = t.clone();
-                state.consume_token();
-                let right_expr = parse_expression_bitwise_ops(state)?;
-                expr = ExpressionNode::Binary(Box::new(expr), op_token, Box::new(right_expr));
-            }
-            Some(t) if t.kind == TokenKind::CloseAngleBracket => {
-                let op_token = t.clone();
-                state.consume_token();
-                let right_expr = parse_expression_bitwise_ops(state)?;
-                expr = ExpressionNode::Binary(Box::new(expr), op_token, Box::new(right_expr));
-            }
-            _ => break,
-        }
-    }
-
-    Ok(expr)
-}
-fn parse_expression_bitwise_ops<'s>(state: &mut ParseState<'s>) -> ParseResult<ExpressionNode<'s>> {
-    let mut expr = parse_expression_arithmetic_ops_1(state)?;
-
-    while state.check_indent_requirements() {
-        match state.current_token() {
-            Some(t) if t.kind == TokenKind::Op && t.slice == "|" => {
-                let op_token = t.clone();
-                state.consume_token();
-                let right_expr = parse_expression_arithmetic_ops_1(state)?;
-                expr = ExpressionNode::Binary(Box::new(expr), op_token, Box::new(right_expr));
-            }
-            Some(t) if t.kind == TokenKind::Op && t.slice == "&" => {
-                let op_token = t.clone();
-                state.consume_token();
-                let right_expr = parse_expression_arithmetic_ops_1(state)?;
-                expr = ExpressionNode::Binary(Box::new(expr), op_token, Box::new(right_expr));
-            }
-            Some(t) if t.kind == TokenKind::Op && t.slice == "^" => {
-                let op_token = t.clone();
-                state.consume_token();
-                let right_expr = parse_expression_arithmetic_ops_1(state)?;
-                expr = ExpressionNode::Binary(Box::new(expr), op_token, Box::new(right_expr));
-            }
-            Some(t) if t.kind == TokenKind::Op && t.slice == ">>" => {
-                let op_token = t.clone();
-                state.consume_token();
-                let right_expr = parse_expression_arithmetic_ops_1(state)?;
-                expr = ExpressionNode::Binary(Box::new(expr), op_token, Box::new(right_expr));
-            }
-            Some(t) if t.kind == TokenKind::Op && t.slice == "<<" => {
-                let op_token = t.clone();
-                state.consume_token();
-                let right_expr = parse_expression_arithmetic_ops_1(state)?;
-                expr = ExpressionNode::Binary(Box::new(expr), op_token, Box::new(right_expr));
-            }
-            _ => break,
-        }
-    }
-
-    Ok(expr)
-}
-fn parse_expression_arithmetic_ops_1<'s>(
-    state: &mut ParseState<'s>,
-) -> ParseResult<ExpressionNode<'s>> {
-    let mut expr = parse_expression_arithmetic_ops_2(state)?;
-
-    while state.check_indent_requirements() {
-        match state.current_token() {
-            Some(t) if t.kind == TokenKind::Op && t.slice == "+" => {
-                let op_token = t.clone();
-                state.consume_token();
-                let right_expr = parse_expression_arithmetic_ops_2(state)?;
-                expr = ExpressionNode::Binary(Box::new(expr), op_token, Box::new(right_expr));
-            }
-            Some(t) if t.kind == TokenKind::Op && t.slice == "-" => {
-                let op_token = t.clone();
-                state.consume_token();
-                let right_expr = parse_expression_arithmetic_ops_2(state)?;
-                expr = ExpressionNode::Binary(Box::new(expr), op_token, Box::new(right_expr));
-            }
-            _ => break,
-        }
-    }
-
-    Ok(expr)
-}
-fn parse_expression_arithmetic_ops_2<'s>(
-    state: &mut ParseState<'s>,
-) -> ParseResult<ExpressionNode<'s>> {
-    let mut expr = parse_expression_arithmetic_ops_3(state)?;
-
-    while state.check_indent_requirements() {
-        match state.current_token() {
-            Some(t) if t.kind == TokenKind::Op && t.slice == "*" => {
-                let op_token = t.clone();
-                state.consume_token();
-                let right_expr = parse_expression_arithmetic_ops_3(state)?;
-                expr = ExpressionNode::Binary(Box::new(expr), op_token, Box::new(right_expr));
-            }
-            Some(t) if t.kind == TokenKind::Op && t.slice == "/" => {
-                let op_token = t.clone();
-                state.consume_token();
-                let right_expr = parse_expression_arithmetic_ops_3(state)?;
-                expr = ExpressionNode::Binary(Box::new(expr), op_token, Box::new(right_expr));
-            }
-            Some(t) if t.kind == TokenKind::Op && t.slice == "%" => {
-                let op_token = t.clone();
-                state.consume_token();
-                let right_expr = parse_expression_arithmetic_ops_3(state)?;
-                expr = ExpressionNode::Binary(Box::new(expr), op_token, Box::new(right_expr));
-            }
-            _ => break,
-        }
-    }
-
-    Ok(expr)
-}
-fn parse_expression_arithmetic_ops_3<'s>(
-    state: &mut ParseState<'s>,
-) -> ParseResult<ExpressionNode<'s>> {
-    let mut expr = parse_expression_infix_funcall_ops(state)?;
-
-    while state.check_indent_requirements() {
-        match state.current_token() {
-            Some(t) if t.kind == TokenKind::Op && t.slice == "^^" => {
-                let op_token = t.clone();
-                state.consume_token();
-                let right_expr = parse_expression_infix_funcall_ops(state)?;
-                expr = ExpressionNode::Binary(Box::new(expr), op_token, Box::new(right_expr));
-            }
-            _ => break,
-        }
-    }
-
-    Ok(expr)
-}
-fn parse_expression_infix_funcall_ops<'s>(
-    state: &mut ParseState<'s>,
-) -> ParseResult<ExpressionNode<'s>> {
-    let mut expr = parse_expression_prefixed_ops(state)?;
-
-    while state.check_indent_requirements() {
-        match state.current_token() {
-            Some(t) if t.kind == TokenKind::InfixIdentifier => {
-                let op_token = t.clone();
-                state.consume_token();
-                let right_expr = parse_expression_prefixed_ops(state)?;
-                expr = ExpressionNode::Binary(Box::new(expr), op_token, Box::new(right_expr));
-            }
-            _ => break,
-        }
-    }
-
-    Ok(expr)
-}
-fn parse_expression_prefixed_ops<'s>(
-    state: &mut ParseState<'s>,
-) -> ParseResult<ExpressionNode<'s>> {
-    match state.current_token() {
-        Some(t) if t.kind == TokenKind::Op && t.slice == "+" => {
-            let op_token = t.clone();
-            state.consume_token();
-            let expr = parse_expression_prefixed_ops(state)?;
-
-            Ok(ExpressionNode::Prefixed(op_token, Box::new(expr)))
-        }
-        Some(t) if t.kind == TokenKind::Op && t.slice == "-" => {
-            let op_token = t.clone();
-            state.consume_token();
-            let expr = parse_expression_prefixed_ops(state)?;
-
-            Ok(ExpressionNode::Prefixed(op_token, Box::new(expr)))
-        }
-        Some(t) if t.kind == TokenKind::Op && t.slice == "~" => {
-            let op_token = t.clone();
-            state.consume_token();
-            let expr = parse_expression_prefixed_ops(state)?;
-
-            Ok(ExpressionNode::Prefixed(op_token, Box::new(expr)))
-        }
-        Some(t) if t.kind == TokenKind::Op && t.slice == "!" => {
-            let op_token = t.clone();
-            state.consume_token();
-            let expr = parse_expression_prefixed_ops(state)?;
-
-            Ok(ExpressionNode::Prefixed(op_token, Box::new(expr)))
-        }
-        _ => parse_expression_suffixed_ops(state),
-    }
-}
-fn parse_expression_suffixed_ops<'s>(
-    state: &mut ParseState<'s>,
-) -> ParseResult<ExpressionNode<'s>> {
-    let mut expr = parse_expression_prime(state)?;
-
-    while state.check_indent_requirements() {
-        match state.current_token() {
-            Some(t) if t.kind == TokenKind::Op && t.slice == "." => {
-                let dot_token = t.clone();
-                state.consume_token();
-                let name_token = state.consume_by_kind(TokenKind::Identifier)?.clone();
-
-                expr = ExpressionNode::MemberRef(Box::new(expr), dot_token, name_token);
-            }
-            Some(t) if t.kind == TokenKind::OpenParenthese => {
-                let open_parenthese_token = t.clone();
-                state.consume_token();
-                let mut args = Vec::new();
-                let mut can_continue = true;
-                while state
-                    .current_token()
-                    .is_some_and(|t| t.kind != TokenKind::CloseParenthese)
-                {
-                    can_continue
-                        .or_err(|| state.err(ParseError::ListNotPunctuated(TokenKind::Comma)))?;
-
-                    let arg = parse_expression(state)?;
-                    let opt_comma_token = state.consume_by_kind(TokenKind::Comma).ok().cloned();
-                    can_continue = opt_comma_token.is_some();
-                    args.push((arg, opt_comma_token));
-                }
-                let close_parenthese_token =
-                    state.consume_by_kind(TokenKind::CloseParenthese)?.clone();
-
-                expr = ExpressionNode::Funcall {
-                    base_expr: Box::new(expr),
-                    open_parenthese_token,
-                    args,
-                    close_parenthese_token,
-                }
-            }
-            Some(t) if t.kind == TokenKind::OpenBracket => {
-                let open_bracket_token = t.clone();
-                state.consume_token();
-                let index = parse_expression(state)?;
-                let close_bracket_token = state.consume_by_kind(TokenKind::CloseBracket)?.clone();
-
-                expr = ExpressionNode::ArrayIndex(
-                    Box::new(expr),
-                    open_bracket_token,
-                    Box::new(index),
-                    close_bracket_token,
-                );
-            }
-            _ if state.check_indent_requirements() => {
-                let save = state.save();
-                if let Ok(arg) = parse_expression_funcall_single_arg(state) {
-                    expr = ExpressionNode::FuncallSingle(Box::new(expr), Box::new(arg));
-                } else {
-                    state.restore(save);
-                }
-                break;
-            }
-            _ => break,
-        }
-    }
-
-    Ok(expr)
-}
-fn parse_expression_funcall_single_arg<'s>(
-    state: &mut ParseState<'s>,
-) -> ParseResult<ExpressionNode<'s>> {
-    let mut expr = parse_expression_prime(state)?;
-
-    while state.check_indent_requirements() {
-        match state.current_token() {
-            Some(t) if t.kind == TokenKind::Op && t.slice == "." => {
-                let dot_token = t.clone();
-                state.consume_token();
-                let name_token = state.consume_by_kind(TokenKind::Identifier)?.clone();
-
-                expr = ExpressionNode::MemberRef(Box::new(expr), dot_token, name_token);
-            }
-            Some(t) if t.kind == TokenKind::OpenParenthese => {
-                let open_parenthese_token = t.clone();
-                state.consume_token();
-                let mut args = Vec::new();
-                let mut can_continue = true;
-                while state
-                    .current_token()
-                    .is_some_and(|t| t.kind != TokenKind::CloseParenthese)
-                {
-                    can_continue
-                        .or_err(|| state.err(ParseError::ListNotPunctuated(TokenKind::Comma)))?;
-
-                    let arg = parse_expression(state)?;
-                    let opt_comma_token = state.consume_by_kind(TokenKind::Comma).ok().cloned();
-                    can_continue = opt_comma_token.is_some();
-                    args.push((arg, opt_comma_token));
-                }
-                let close_parenthese_token =
-                    state.consume_by_kind(TokenKind::CloseParenthese)?.clone();
-
-                expr = ExpressionNode::Funcall {
-                    base_expr: Box::new(expr),
-                    open_parenthese_token,
-                    args,
-                    close_parenthese_token,
-                }
-            }
-            _ => break,
-        }
-    }
-
-    Ok(expr)
-}
-fn parse_expression_prime<'s>(state: &mut ParseState<'s>) -> ParseResult<ExpressionNode<'s>> {
-    match state.current_token() {
-        Some(t) if t.kind == TokenKind::Number => {
-            let tok = t.clone();
-            state.consume_token();
-
-            Ok(ExpressionNode::Number(tok))
-        }
-        Some(t) if t.kind == TokenKind::Identifier => {
-            let tok = t.clone();
-            'alt: {
-                let savepoint = state.save();
-
-                let Ok(ty) = TypeSyntax::parse(state) else {
-                    state.restore(savepoint);
-                    break 'alt;
-                };
-                let Ok(open_brace_token) = state.consume_by_kind(TokenKind::OpenBrace) else {
-                    state.restore(savepoint);
-                    break 'alt;
-                };
-                let open_brace_token = open_brace_token.clone();
-
-                let mut initializers = Vec::new();
-                let mut can_continue = true;
-                while state
-                    .current_token()
-                    .is_some_and(|t| t.kind != TokenKind::CloseBrace)
-                {
-                    can_continue
-                        .or_err(|| state.err(ParseError::ListNotPunctuated(TokenKind::Comma)))?;
-
-                    let member_name_token = state.consume_by_kind(TokenKind::Identifier)?.clone();
-                    let equal_token = state.consume_by_kind(TokenKind::Eq)?.clone();
-                    let init_value = parse_expression(state)?;
-                    let opt_comma_expr = state.consume_by_kind(TokenKind::Comma).ok().cloned();
-
-                    can_continue = opt_comma_expr.is_some();
-                    initializers.push((member_name_token, equal_token, init_value, opt_comma_expr));
-                }
-
-                let close_brace_token = state.consume_by_kind(TokenKind::CloseBrace)?.clone();
-
-                return Ok(ExpressionNode::StructValue {
-                    ty: Box::new(ty),
-                    open_brace_token,
-                    initializers,
-                    close_brace_token,
-                });
-            }
-            state.consume_token();
-
-            Ok(ExpressionNode::Var(tok))
-        }
-        Some(t) if t.kind == TokenKind::OpenParenthese => {
-            let open_parenthese_token = t.clone();
-            state.consume_token();
-
-            let mut expressions = Vec::new();
-            let mut can_continue = true;
-            while state
-                .current_token()
-                .is_some_and(|t| t.kind != TokenKind::CloseParenthese)
-            {
-                can_continue
-                    .or_err(|| state.err(ParseError::ListNotPunctuated(TokenKind::Comma)))?;
-
-                let e = parse_expression(state)?;
-                let opt_comma_token = state.consume_by_kind(TokenKind::Comma).ok().cloned();
-                can_continue = opt_comma_token.is_some();
-                expressions.push((e, opt_comma_token));
-            }
-
-            let close_parenthese_token = state.consume_by_kind(TokenKind::CloseParenthese)?.clone();
-
-            if expressions.len() == 1 && expressions.last().is_some_and(|(_, t)| t.is_none()) {
-                // single and not terminated by ",": lifted expression
-                Ok(ExpressionNode::Lifted(
-                    open_parenthese_token,
-                    Box::new(expressions.pop().unwrap().0),
-                    close_parenthese_token,
-                ))
-            } else {
-                Ok(ExpressionNode::Tuple(
-                    open_parenthese_token,
-                    expressions,
-                    close_parenthese_token,
-                ))
-            }
-        }
-<<<<<<< HEAD
-        t => Err(state.err_on(ParseErrorKind::ExpectedExpression, t)),
-    }
-}
-
-#[derive(Debug)]
-pub enum TokenizerErrorKind {
-    IncompleteHexLiteral,
-    UnclosedInfixIdentifier,
-}
-
-#[derive(Debug)]
-pub struct TokenizerError {
-    pub kind: TokenizerErrorKind,
-    pub line: usize,
-    pub col: usize,
-}
-
-pub struct Tokenizer<'s> {
-    pub source: &'s str,
-    pub line: usize,
-    pub col: usize,
-    pub current_line_indent: usize,
-}
-impl<'s> Tokenizer<'s> {
-    pub fn new(source: &'s str) -> Self {
-        let mut this = Self {
-            source,
-            line: 0,
-            col: 0,
-            current_line_indent: 0,
-        };
-        // initial indent generation for first line
-        this.populate_line_indent();
-
-        this
-    }
-
-    pub fn populate_line_indent(&mut self) {
-        let (line_indent_chars, line_indent_bytes) = self
-            .source
-            .chars()
-            .take_while(|&c| c.is_whitespace() && c != '\n')
-            .fold((0, 0), |(a, b), c| (a + 1, b + c.len_utf8()));
-        self.current_line_indent = line_indent_chars;
-        self.col = line_indent_chars;
-        self.source = &self.source[line_indent_bytes..];
-    }
-
-    pub fn next_token(&mut self) -> Result<Option<Token<'s>>, TokenizerError> {
-        let (head_space_chars, head_space_bytes) = self
-            .source
-            .chars()
-            .take_while(|&c| c.is_whitespace() && c != '\n')
-            .fold((0, 0), |(a, b), c| (a + 1, b + c.len_utf8()));
-        self.col += head_space_chars;
-        self.source = &self.source[head_space_bytes..];
-
-        while self.source.starts_with('\n') {
-            let lf_count = self
-                .source
-                .chars()
-                .take_while(|&c| c == '\n' || c == '\r')
-                .fold(0, |a, c| a + (if c == '\n' { 1 } else { 0 }));
-            self.line += lf_count;
-            self.source = self.source.trim_start_matches(|c| c == '\n' || c == '\r');
-            self.populate_line_indent();
-        }
-
-        if self.source.is_empty() {
-            return Ok(None);
-        }
-
-        if self.source.starts_with('#') {
-            // line comment
-            self.source = self.source.trim_start_matches(|c| c != '\n');
-            return self.next_token();
-        }
-
-        let triple_byte_tok = if self.source.as_bytes().len() >= 3 {
-            match &self.source.as_bytes()[..3] {
-                b"&&=" | b"||=" | b"^^=" | b">>=" | b"<<=" => Some(TokenKind::OpEq),
-                _ => None,
-            }
-        } else {
-            None
-        };
-
-        if let Some(k) = triple_byte_tok {
-            let tk = Token {
-                slice: &self.source[..3],
-                kind: k,
-                line: self.line,
-                col: self.col,
-                line_indent: self.current_line_indent,
-            };
-            self.source = &self.source[3..];
-            self.col += 3;
-            return Ok(Some(tk));
-        }
-
-        let double_byte_tok = if self.source.as_bytes().len() >= 2 {
-            match &self.source.as_bytes()[..2] {
-                b"->" => Some(TokenKind::ArrowToRight),
-                b"==" | b"!=" | b"<=" | b">=" | b"&&" | b"||" | b"^^" | b">>" | b"<<=" => {
-                    Some(TokenKind::Op)
-                }
-                b"+=" | b"-=" | b"*=" | b"/=" | b"%=" | b"&=" | b"|=" | b"^=" => {
-                    Some(TokenKind::OpEq)
-                }
-                _ => None,
-            }
-        } else {
-            None
-        };
-
-        if let Some(k) = double_byte_tok {
-            let tk = Token {
-                slice: &self.source[..2],
-                kind: k,
-                line: self.line,
-                col: self.col,
-                line_indent: self.current_line_indent,
-            };
-            self.source = &self.source[2..];
-            self.col += 2;
-            return Ok(Some(tk));
-        }
-
-        let single_tok = match self.source.as_bytes()[0] {
-            b'[' => Some(TokenKind::OpenBracket),
-            b']' => Some(TokenKind::CloseBracket),
-            b'(' => Some(TokenKind::OpenParenthese),
-            b')' => Some(TokenKind::CloseParenthese),
-            b'{' => Some(TokenKind::OpenBrace),
-            b'}' => Some(TokenKind::CloseBrace),
-            b'<' => Some(TokenKind::OpenAngleBracket),
-            b'>' => Some(TokenKind::CloseAngleBracket),
-            b',' => Some(TokenKind::Comma),
-            b':' => Some(TokenKind::Colon),
-            b'=' => Some(TokenKind::Eq),
-            b'+' | b'-' | b'*' | b'/' | b'%' | b'&' | b'|' | b'^' | b'~' | b'!' | b'.' => {
-                Some(TokenKind::Op)
-            }
-            _ => None,
-        };
-        if let Some(k) = single_tok {
-            let tk = Token {
-                slice: &self.source[..1],
-                kind: k,
-                line: self.line,
-                col: self.col,
-                line_indent: self.current_line_indent,
-            };
-            self.source = &self.source[1..];
-            self.col += 1;
-            return Ok(Some(tk));
-        }
-
-        if self.source.starts_with("0x") || self.source.starts_with("0X") {
-            // hexlit
-            let hexpart_count = self.source[2..]
-                .chars()
-                .take_while(|c| {
-                    ('0'..='9').contains(c) || ('a'..='f').contains(c) || ('A'..='F').contains(c)
-                })
-                .count();
-            if hexpart_count == 0 {
-                return Err(TokenizerError {
-                    kind: TokenizerErrorKind::IncompleteHexLiteral,
-                    line: self.line,
-                    col: self.col,
-                });
-            }
-
-            let tk = Token {
-                slice: &self.source[..2 + hexpart_count],
-                kind: TokenKind::Number,
-                line: self.line,
-                col: self.col,
-                line_indent: self.current_line_indent,
-            };
-            self.source = &self.source[2 + hexpart_count..];
-            self.col += 2 + hexpart_count;
-            return Ok(Some(tk));
-        }
-
-        if self.source.starts_with(|c: char| ('0'..='9').contains(&c)) {
-            let ipart_count = self
-                .source
-                .chars()
-                .take_while(|c| ('0'..='9').contains(c))
-                .count();
-            let extended_count = if self.source[ipart_count..].starts_with('.') {
-                1 + self.source[ipart_count + 1..]
-                    .chars()
-                    .take_while(|c| ('0'..='9').contains(c))
-                    .count()
-            } else {
-                0
-            };
-
-            let has_float_suffix =
-                self.source[ipart_count + extended_count..].starts_with(['f', 'F']);
-            let total_length = ipart_count + extended_count + if has_float_suffix { 1 } else { 0 };
-
-            let tk = Token {
-                slice: &self.source[..total_length],
-                kind: TokenKind::Number,
-                line: self.line,
-                col: self.col,
-                line_indent: self.current_line_indent,
-            };
-            self.source = &self.source[total_length..];
-            self.col += total_length;
-            return Ok(Some(tk));
-        }
-
-        if self.source.starts_with('`') {
-            let (ident_char_count, ident_byte_count) = self.source[1..]
-                .chars()
-                .take_while(|&c| !"=!\"#%&'`()[]?><.,;:@=~-^|\\ \t\r\n".contains(c))
-                .fold((0, 0), |(a, b), c| (a + 1, b + c.len_utf8()));
-            assert!(
-                ident_byte_count > 0,
-                "empty identifier token(src: {}...)",
-                &self.source[..8]
-            );
-            if !self.source[1 + ident_byte_count..].starts_with('`') {
-                return Err(TokenizerError {
-                    kind: TokenizerErrorKind::UnclosedInfixIdentifier,
-                    line: self.line,
-                    col: self.col,
-                });
-            }
-            let tk = Token {
-                slice: &self.source[..ident_byte_count + 2],
-                kind: TokenKind::InfixIdentifier,
-                line: self.line,
-                col: self.col,
-                line_indent: self.current_line_indent,
-            };
-            self.source = &self.source[ident_byte_count + 2..];
-            self.col += ident_char_count + 2;
-            return Ok(Some(tk));
-        }
-
-        let (ident_char_count, ident_byte_count) = self
-            .source
-            .chars()
-            .take_while(|&c| !"=!\"#%&'`()[]?><.,;:@=~-^|\\ \t\r\n".contains(c))
-            .fold((0, 0), |(a, b), c| (a + 1, b + c.len_utf8()));
-        assert!(
-            ident_byte_count > 0,
-            "empty identifier token(src: {}...)",
-            &self.source[..8]
-        );
-        let tk = Token {
-            slice: &self.source[..ident_byte_count],
-            kind: match &self.source[..ident_byte_count] {
-                "struct" | "with" | "if" | "else" | "then" | "do" | "does" | "let" | "mut"
-                | "module" | "while" | "uniform" => TokenKind::Keyword,
-                _ => TokenKind::Identifier,
-            },
-            line: self.line,
-            col: self.col,
-            line_indent: self.current_line_indent,
-        };
-        self.source = &self.source[ident_byte_count..];
-        self.col += ident_char_count;
-        Ok(Some(tk))
-=======
-        t => Err(state.err_on(ParseError::ExpectedExpression, t)),
->>>>>>> a910d712
-    }
-}
+// 出てきたトークン全部保存してるので一旦グローバルにdead_codeをallowする
+#![allow(dead_code)]
+
+mod tokenizer;
+use crate::utils::{BoolToErrorHelper, Located};
+
+pub use self::tokenizer::*;
+
+#[derive(Debug)]
+pub enum ParseError {
+    ExpectedKeyword(&'static str),
+    ExpectedKind(TokenKind),
+    ExpectedConstExpression,
+    ExpectedExpression,
+    ExpectedFunctionBodyStarter,
+    Outdent(IndentContext),
+    ListNotPunctuated(TokenKind),
+}
+
+pub type ParseResult<T> = Result<T, Located<ParseError>>;
+
+#[derive(Debug, Clone, Copy)]
+pub enum IndentContext {
+    Free,
+    Exclusive(usize),
+    Inclusive(usize),
+}
+impl IndentContext {
+    #[inline]
+    pub fn satisfies(self, target: usize) -> bool {
+        match self {
+            Self::Free => true,
+            Self::Exclusive(x) => x < target,
+            Self::Inclusive(x) => x <= target,
+        }
+    }
+}
+
+pub struct ParseStateSavepoint {
+    token_ptr: usize,
+    indent_context_stack: Vec<IndentContext>,
+}
+
+pub struct ParseState<'s> {
+    pub token_list: Vec<Token<'s>>,
+    pub token_ptr: usize,
+    pub indent_context_stack: Vec<IndentContext>,
+}
+impl<'s> ParseState<'s> {
+    pub fn new(token_list: Vec<Token<'s>>) -> Self {
+        Self {
+            token_list,
+            token_ptr: 0,
+            indent_context_stack: Vec::new(),
+        }
+    }
+
+    #[inline]
+    pub fn save(&self) -> ParseStateSavepoint {
+        ParseStateSavepoint {
+            token_ptr: self.token_ptr,
+            indent_context_stack: self.indent_context_stack.clone(),
+        }
+    }
+
+    #[inline]
+    pub fn restore(&mut self, savepoint: ParseStateSavepoint) {
+        self.token_ptr = savepoint.token_ptr;
+        self.indent_context_stack = savepoint.indent_context_stack;
+    }
+
+    #[inline]
+    pub fn current_token(&self) -> Option<&Token<'s>> {
+        self.token_list.get(self.token_ptr)
+    }
+
+    #[inline]
+    pub fn current_token_of(&self, kind: TokenKind) -> Option<&Token<'s>> {
+        self.current_token().filter(|t| t.kind == kind)
+    }
+
+    #[inline]
+    pub fn current_token_in_block(&self) -> Option<&Token<'s>> {
+        if !self.check_indent_requirements() {
+            return None;
+        }
+
+        self.current_token()
+    }
+
+    /// ポインタを進めてトークンを消費したことにする
+    #[inline]
+    pub fn consume_token(&mut self) {
+        self.token_ptr += 1;
+    }
+
+    #[inline]
+    pub fn current_indent_context(&self) -> IndentContext {
+        self.indent_context_stack
+            .last()
+            .copied()
+            .unwrap_or(IndentContext::Free)
+    }
+
+    #[inline]
+    pub fn check_indent_requirements(&self) -> bool {
+        self.current_token()
+            .map_or(true, |t| self.current_indent_context().satisfies(t.col))
+    }
+
+    #[inline]
+    pub fn push_indent_context(&mut self, ctx: IndentContext) {
+        self.indent_context_stack.push(ctx)
+    }
+
+    #[inline]
+    pub fn pop_indent_context(&mut self) {
+        self.indent_context_stack.pop();
+    }
+
+    #[inline(always)]
+    pub fn require_in_block_next(&self) -> ParseResult<()> {
+        self.check_indent_requirements()
+            .or_err(|| self.err(ParseError::Outdent(self.current_indent_context())))
+    }
+
+    /// 指定のキーワードのトークンを消費する
+    ///
+    /// 次のトークンが指定のキーワードのトークンでなければ失敗し、ポインタは進まない
+    #[inline]
+    pub fn consume_keyword(&mut self, kw: &'static str) -> ParseResult<&Token<'s>> {
+        match self.token_list.get(self.token_ptr) {
+            Some(x) if x.kind == TokenKind::Keyword && x.slice == kw => {
+                self.token_ptr += 1;
+                Ok(x)
+            }
+            t => Err(self.err_on(ParseError::ExpectedKeyword(kw), t)),
+        }
+    }
+
+    /// 特定の種類のトークンを消費する
+    ///
+    /// 次のトークンの種類が指定したものでなければ失敗し、ポインタは進まない
+    #[inline]
+    pub fn consume_by_kind(&mut self, kind: TokenKind) -> ParseResult<&Token<'s>> {
+        match self.token_list.get(self.token_ptr) {
+            Some(x) if x.kind == kind => {
+                self.token_ptr += 1;
+                Ok(x)
+            }
+            t => Err(self.err_on(ParseError::ExpectedKind(kind), t)),
+        }
+    }
+
+    #[inline]
+    pub fn consume_in_block_keyword(&mut self, kw: &'static str) -> ParseResult<&Token<'s>> {
+        if !self.check_indent_requirements() {
+            return Err(self.err(ParseError::Outdent(self.current_indent_context())));
+        }
+
+        match self.token_list.get(self.token_ptr) {
+            Some(x) if x.kind == TokenKind::Keyword && x.slice == kw => {
+                self.token_ptr += 1;
+                Ok(x)
+            }
+            t => Err(self.err_on(ParseError::ExpectedKeyword(kw), t)),
+        }
+    }
+
+    #[inline]
+    pub fn consume_in_block_by_kind(&mut self, kind: TokenKind) -> ParseResult<&Token<'s>> {
+        if !self.check_indent_requirements() {
+            return Err(self.err(ParseError::Outdent(self.current_indent_context())));
+        }
+
+        match self.token_list.get(self.token_ptr) {
+            Some(x) if x.kind == kind => {
+                self.token_ptr += 1;
+                Ok(x)
+            }
+            t => Err(self.err_on(ParseError::ExpectedKind(kind), t)),
+        }
+    }
+
+    #[inline]
+    pub fn err_on(&self, kind: ParseError, tref: Option<&Token<'s>>) -> Located<ParseError> {
+        Located {
+            t: kind,
+            line: tref
+                .or_else(|| self.token_list.last())
+                .map_or(0, |t| t.line),
+            col: tref.or_else(|| self.token_list.last()).map_or(0, |t| t.col),
+        }
+    }
+
+    #[inline]
+    pub fn err(&self, kind: ParseError) -> Located<ParseError> {
+        self.err_on(kind, self.current_token())
+    }
+
+    #[inline(always)]
+    pub fn parse<S: Syntax<'s>>(&mut self) -> ParseResult<S> {
+        S::parse(self)
+    }
+
+    #[inline(always)]
+    pub fn can_parse<S: LookaheadSyntax>(&self) -> bool {
+        S::lookahead(self)
+    }
+
+    #[inline(always)]
+    pub fn try_parse<S: Syntax<'s> + LookaheadSyntax>(&mut self) -> ParseResult<Option<S>> {
+        if S::lookahead(self) {
+            S::parse(self).map(Some)
+        } else {
+            Ok(None)
+        }
+    }
+}
+
+pub trait Syntax<'s>: Sized {
+    fn parse(state: &mut ParseState<'s>) -> ParseResult<Self>;
+}
+
+pub trait LookaheadSyntax: Sized {
+    fn lookahead(state: &ParseState<'_>) -> bool;
+}
+
+#[derive(Debug)]
+pub struct CompilationUnit<'s> {
+    pub module: Option<ModuleDeclaration<'s>>,
+    pub declarations: Vec<ToplevelDeclaration<'s>>,
+}
+impl<'s> CompilationUnit<'s> {
+    pub fn parse(mut state: ParseState<'s>) -> ParseResult<Self> {
+        let module = state.try_parse::<ModuleDeclaration>()?;
+
+        let mut declarations = Vec::new();
+        while state.current_token().is_some() {
+            declarations.push(ToplevelDeclaration::parse(&mut state)?);
+        }
+
+        Ok(Self {
+            module,
+            declarations,
+        })
+    }
+}
+
+#[derive(Debug)]
+pub struct PathSyntax<'s> {
+    pub root_token: Token<'s>,
+    pub tails: Vec<(Token<'s>, Token<'s>)>,
+}
+impl<'s> Syntax<'s> for PathSyntax<'s> {
+    fn parse(state: &mut ParseState<'s>) -> ParseResult<Self> {
+        let root_token = state.consume_by_kind(TokenKind::Identifier)?.clone();
+
+        let mut tails = Vec::new();
+        while let Some(t) = state
+            .current_token()
+            .filter(|t| t.kind == TokenKind::Op && t.slice == ".")
+        {
+            let dot_token = t.clone();
+            state.consume_token();
+            let ns_token = state.consume_by_kind(TokenKind::Identifier)?.clone();
+
+            tails.push((dot_token, ns_token));
+        }
+
+        Ok(Self { root_token, tails })
+    }
+}
+
+#[derive(Debug)]
+pub struct ModuleDeclaration<'s> {
+    module_token: Token<'s>,
+    path: PathSyntax<'s>,
+}
+impl<'s> Syntax<'s> for ModuleDeclaration<'s> {
+    fn parse(state: &mut ParseState<'s>) -> ParseResult<Self> {
+        let module_token = state.consume_keyword("module")?.clone();
+        let path = PathSyntax::parse(state)?;
+
+        Ok(Self { module_token, path })
+    }
+}
+impl LookaheadSyntax for ModuleDeclaration<'_> {
+    fn lookahead(state: &ParseState<'_>) -> bool {
+        state
+            .current_token()
+            .is_some_and(|t| t.kind == TokenKind::Keyword && t.slice == "module")
+    }
+}
+
+#[derive(Debug)]
+pub enum ToplevelDeclaration<'s> {
+    Struct(StructDeclaration<'s>),
+    Function(FunctionDeclaration<'s>),
+}
+impl<'s> Syntax<'s> for ToplevelDeclaration<'s> {
+    fn parse(state: &mut ParseState<'s>) -> ParseResult<Self> {
+        match state.current_token() {
+            Some(t) if t.kind == TokenKind::Keyword && t.slice == "struct" => {
+                StructDeclaration::parse(state).map(Self::Struct)
+            }
+            _ => FunctionDeclaration::parse(state).map(Self::Function),
+        }
+    }
+}
+
+#[derive(Debug, Clone)]
+pub struct TypeGenericArgsSyntax<'s> {
+    pub open_angle_bracket_token: Token<'s>,
+    pub args: Vec<(TypeSyntax<'s>, Option<Token<'s>>)>,
+    pub close_angle_bracket_token: Token<'s>,
+}
+impl<'s> Syntax<'s> for TypeGenericArgsSyntax<'s> {
+    fn parse(state: &mut ParseState<'s>) -> ParseResult<Self> {
+        let open_angle_bracket_token = state.consume_by_kind(TokenKind::OpenAngleBracket)?.clone();
+
+        let mut args = Vec::new();
+        let mut can_continue = true;
+        while state
+            .current_token()
+            .is_some_and(|t| t.kind != TokenKind::CloseAngleBracket)
+        {
+            can_continue.or_err(|| state.err(ParseError::ListNotPunctuated(TokenKind::Comma)))?;
+
+            let t = TypeSyntax::parse(state)?;
+            let opt_comma_token = state.consume_by_kind(TokenKind::Comma).ok().cloned();
+
+            can_continue = opt_comma_token.is_some();
+            args.push((t, opt_comma_token));
+        }
+
+        let close_angle_bracket_token =
+            state.consume_by_kind(TokenKind::CloseAngleBracket)?.clone();
+
+        Ok(Self {
+            open_angle_bracket_token,
+            args,
+            close_angle_bracket_token,
+        })
+    }
+}
+impl LookaheadSyntax for TypeGenericArgsSyntax<'_> {
+    fn lookahead(state: &ParseState<'_>) -> bool {
+        state
+            .current_token()
+            .is_some_and(|t| t.kind == TokenKind::OpenAngleBracket)
+    }
+}
+
+#[derive(Debug, Clone)]
+pub enum TypeSyntax<'s> {
+    Simple {
+        name_token: Token<'s>,
+        generic_args: Option<TypeGenericArgsSyntax<'s>>,
+    },
+    Array(
+        Box<TypeSyntax<'s>>,
+        Token<'s>,
+        ExpressionNode<'s>,
+        Token<'s>,
+    ),
+    Ref {
+        ampasand_token: Token<'s>,
+        mut_token: Option<Token<'s>>,
+        decorator_token: Option<Token<'s>>,
+        pointee_type: Box<TypeSyntax<'s>>,
+    },
+}
+impl<'s> Syntax<'s> for TypeSyntax<'s> {
+    fn parse(state: &mut ParseState<'s>) -> ParseResult<Self> {
+        if let Some(t) = state
+            .current_token()
+            .filter(|t| t.kind == TokenKind::Op && t.slice == "&")
+        {
+            // ref
+            let ampasand_token = t.clone();
+            state.consume_token();
+
+            let mut_token = state.consume_keyword("mut").ok().cloned();
+            let decorator_token = match state.current_token_in_block() {
+                Some(t) if t.kind == TokenKind::Keyword && t.slice == "uniform" => {
+                    let tok = t.clone();
+                    state.consume_token();
+                    Some(tok)
+                }
+                _ => None,
+            };
+            let pointee_type = Self::parse(state)?;
+
+            return Ok(Self::Ref {
+                ampasand_token,
+                mut_token,
+                decorator_token,
+                pointee_type: Box::new(pointee_type),
+            });
+        }
+
+        let name_token = state.consume_by_kind(TokenKind::Identifier)?.clone();
+        let generic_args = state.try_parse::<TypeGenericArgsSyntax>()?;
+
+        let mut node = Self::Simple {
+            name_token,
+            generic_args,
+        };
+        loop {
+            match state.current_token_in_block() {
+                Some(t) if t.kind == TokenKind::OpenBracket => {
+                    let open_bracket_token = t.clone();
+                    state.consume_token();
+
+                    let length = parse_expression(state)?;
+
+                    let close_bracket_token =
+                        state.consume_by_kind(TokenKind::CloseBracket)?.clone();
+
+                    node = Self::Array(
+                        Box::new(node),
+                        open_bracket_token,
+                        length,
+                        close_bracket_token,
+                    );
+                }
+                _ => break Ok(node),
+            }
+        }
+    }
+}
+
+#[derive(Debug, Clone)]
+pub enum ConstExpressionNode<'s> {
+    Number(Token<'s>),
+}
+fn parse_const_expression<'s>(state: &mut ParseState<'s>) -> ParseResult<ConstExpressionNode<'s>> {
+    match state.current_token() {
+        Some(t) if t.kind == TokenKind::Number => {
+            let t = t.clone();
+            state.token_ptr += 1;
+            Ok(ConstExpressionNode::Number(t))
+        }
+        t => Err(state.err_on(ParseError::ExpectedConstExpression, t)),
+    }
+}
+fn lookahead_const_expression(state: &ParseState) -> bool {
+    state
+        .current_token()
+        .is_some_and(|t| t.kind == TokenKind::Number)
+}
+
+#[derive(Debug, Clone)]
+pub enum AttributeArgSyntax<'s> {
+    Single(ExpressionNode<'s>),
+    Multiple {
+        open_parenthese_token: Token<'s>,
+        arg_list: Vec<(ExpressionNode<'s>, Option<Token<'s>>)>,
+        close_parenthese_token: Token<'s>,
+    },
+}
+impl<'s> AttributeArgSyntax<'s> {
+    pub fn parse(state: &mut ParseState<'s>) -> ParseResult<Self> {
+        match state.current_token() {
+            Some(t) if t.kind == TokenKind::OpenParenthese => {
+                let open_parenthese_token =
+                    state.consume_by_kind(TokenKind::OpenParenthese)?.clone();
+                let mut arg_list = Vec::new();
+                let mut can_continue = true;
+                while state
+                    .current_token()
+                    .is_some_and(|t| t.kind != TokenKind::CloseParenthese)
+                {
+                    can_continue
+                        .or_err(|| state.err(ParseError::ListNotPunctuated(TokenKind::Comma)))?;
+
+                    let arg = parse_expression(state)?;
+                    let opt_comma_token = state.consume_by_kind(TokenKind::Comma).ok().cloned();
+                    can_continue = opt_comma_token.is_some();
+                    arg_list.push((arg, opt_comma_token));
+                }
+                let close_parenthese_token =
+                    state.consume_by_kind(TokenKind::CloseParenthese)?.clone();
+
+                Ok(Self::Multiple {
+                    open_parenthese_token,
+                    arg_list,
+                    close_parenthese_token,
+                })
+            }
+            _ => parse_expression(state).map(Self::Single),
+        }
+    }
+
+    pub fn lookahead(state: &ParseState) -> bool {
+        state
+            .current_token()
+            .is_some_and(|t| t.kind == TokenKind::OpenParenthese)
+            || lookahead_const_expression(state)
+    }
+}
+
+#[derive(Debug, Clone)]
+pub struct AttributeSyntax<'s> {
+    pub name_token: Token<'s>,
+    pub arg: Option<AttributeArgSyntax<'s>>,
+}
+impl<'s> AttributeSyntax<'s> {
+    pub fn parse(state: &mut ParseState<'s>) -> ParseResult<Self> {
+        let name_token = state.consume_by_kind(TokenKind::Identifier)?.clone();
+        let arg = if state
+            .current_token()
+            .is_some_and(|t| t.kind != TokenKind::CloseBracket && t.kind != TokenKind::Comma)
+        {
+            Some(AttributeArgSyntax::parse(state)?)
+        } else {
+            None
+        };
+
+        Ok(Self { name_token, arg })
+    }
+}
+
+#[derive(Debug)]
+pub struct AttributeList<'s> {
+    pub open_bracket_token: Token<'s>,
+    pub attribute_list: Vec<(AttributeSyntax<'s>, Option<Token<'s>>)>,
+    pub close_bracket_token: Token<'s>,
+}
+impl<'s> AttributeList<'s> {
+    pub fn parse(state: &mut ParseState<'s>) -> ParseResult<Self> {
+        let open_bracket_token = state.consume_by_kind(TokenKind::OpenBracket)?.clone();
+        let mut attribute_list = Vec::new();
+        let mut can_continue = true;
+        while state
+            .current_token()
+            .is_some_and(|t| t.kind != TokenKind::CloseBracket)
+        {
+            can_continue.or_err(|| state.err(ParseError::ListNotPunctuated(TokenKind::Comma)))?;
+
+            let a = AttributeSyntax::parse(state)?;
+            let opt_comma_token = state.consume_by_kind(TokenKind::Comma).ok().cloned();
+            can_continue = opt_comma_token.is_some();
+            attribute_list.push((a, opt_comma_token));
+        }
+        let close_bracket_token = state.consume_by_kind(TokenKind::CloseBracket)?.clone();
+
+        Ok(Self {
+            open_bracket_token,
+            attribute_list,
+            close_bracket_token,
+        })
+    }
+}
+
+#[derive(Debug)]
+pub struct StructMember<'s> {
+    pub attribute_lists: Vec<AttributeList<'s>>,
+    pub mut_token: Option<Token<'s>>,
+    pub name_token: Token<'s>,
+    pub colon_token: Token<'s>,
+    pub ty: TypeSyntax<'s>,
+}
+impl<'s> StructMember<'s> {
+    pub fn parse(state: &mut ParseState<'s>) -> ParseResult<Self> {
+        let mut attribute_lists = Vec::new();
+        while state.check_indent_requirements()
+            && state
+                .current_token()
+                .is_some_and(|t| t.kind == TokenKind::OpenBracket)
+        {
+            attribute_lists.push(AttributeList::parse(state)?);
+        }
+        let mut_token = state.consume_keyword("mut").ok().cloned();
+        let name_token = state
+            .consume_in_block_by_kind(TokenKind::Identifier)?
+            .clone();
+        let colon_token = state.consume_by_kind(TokenKind::Colon)?.clone();
+        state.push_indent_context(IndentContext::Exclusive(name_token.line_indent));
+        let ty = TypeSyntax::parse(state)?;
+        state.pop_indent_context();
+
+        Ok(Self {
+            attribute_lists,
+            mut_token,
+            name_token,
+            colon_token,
+            ty,
+        })
+    }
+
+    #[inline]
+    pub fn iter_attributes<'e>(&'e self) -> impl Iterator<Item = &'e AttributeSyntax<'s>> + 'e {
+        self.attribute_lists
+            .iter()
+            .flat_map(|xs| xs.attribute_list.iter().map(|x| &x.0))
+    }
+}
+
+#[derive(Debug)]
+pub struct StructDeclaration<'s> {
+    pub decl_token: Token<'s>,
+    pub name_token: Token<'s>,
+    pub members_starter_token: Option<Token<'s>>,
+    pub member_list: Vec<StructMember<'s>>,
+}
+impl<'s> StructDeclaration<'s> {
+    pub fn parse(state: &mut ParseState<'s>) -> ParseResult<Self> {
+        let decl_token = state.consume_keyword("struct")?.clone();
+        let name_token = state.consume_by_kind(TokenKind::Identifier)?.clone();
+        let members_starter_token;
+        match state.current_token() {
+            Some(t) if t.kind == TokenKind::Keyword && t.slice == "with" => {
+                members_starter_token = t.clone();
+                state.consume_token();
+            }
+            Some(t) if t.kind == TokenKind::Colon => {
+                members_starter_token = t.clone();
+                state.consume_token();
+            }
+            _ => {
+                return Ok(StructDeclaration {
+                    decl_token,
+                    name_token,
+                    members_starter_token: None,
+                    member_list: Vec::new(),
+                })
+            }
+        };
+
+        state.push_indent_context(IndentContext::Exclusive(members_starter_token.line_indent));
+        let mut member_list = Vec::new();
+        while state.check_indent_requirements() {
+            member_list.push(StructMember::parse(state)?);
+        }
+        state.pop_indent_context();
+
+        Ok(Self {
+            decl_token,
+            name_token,
+            members_starter_token: Some(members_starter_token),
+            member_list,
+        })
+    }
+}
+
+#[derive(Debug)]
+pub enum FunctionInputArgumentDecoratorSyntax<'s> {
+    Mutable(Token<'s>),
+    UniformStorageClass(Token<'s>),
+}
+impl<'s> FunctionInputArgumentDecoratorSyntax<'s> {
+    fn try_parse(state: &mut ParseState<'s>) -> Option<Self> {
+        match state.current_token() {
+            Some(t) if t.kind == TokenKind::Keyword && t.slice == "mut" => {
+                let t = t.clone();
+                state.consume_token();
+
+                Some(Self::Mutable(t))
+            }
+            Some(t) if t.kind == TokenKind::Keyword && t.slice == "uniform" => {
+                let t = t.clone();
+                state.consume_token();
+
+                Some(Self::UniformStorageClass(t))
+            }
+            _ => None,
+        }
+    }
+}
+
+#[derive(Debug)]
+pub struct FunctionInputArgumentSyntax<'s> {
+    pub attribute_lists: Vec<AttributeList<'s>>,
+    pub decorators: Vec<FunctionInputArgumentDecoratorSyntax<'s>>,
+    pub varname_token: Token<'s>,
+    pub colon_token: Token<'s>,
+    pub ty: TypeSyntax<'s>,
+}
+
+#[derive(Debug)]
+pub enum FunctionDeclarationInputArguments<'s> {
+    Single(FunctionInputArgumentSyntax<'s>),
+    Multiple {
+        open_parenthese_token: Token<'s>,
+        args: Vec<(FunctionInputArgumentSyntax<'s>, Option<Token<'s>>)>,
+        close_parenthese_token: Token<'s>,
+    },
+}
+impl<'s> FunctionDeclarationInputArguments<'s> {
+    pub fn parse(state: &mut ParseState<'s>) -> ParseResult<Self> {
+        match state.current_token() {
+            Some(t) if t.kind == TokenKind::OpenParenthese => {
+                let open_parenthese_token = t.clone();
+                state.consume_token();
+
+                let mut args = Vec::new();
+                let mut can_continue = true;
+                while state
+                    .current_token()
+                    .is_some_and(|t| t.kind != TokenKind::CloseParenthese)
+                {
+                    can_continue
+                        .or_err(|| state.err(ParseError::ListNotPunctuated(TokenKind::Comma)))?;
+
+                    let mut attribute_lists = Vec::new();
+                    while state
+                        .current_token()
+                        .is_some_and(|t| t.kind == TokenKind::OpenBracket)
+                    {
+                        attribute_lists.push(AttributeList::parse(state)?);
+                    }
+
+                    let mut decorators = Vec::new();
+                    while let Some(d) = FunctionInputArgumentDecoratorSyntax::try_parse(state) {
+                        decorators.push(d);
+                    }
+                    let varname_token = state.consume_by_kind(TokenKind::Identifier)?.clone();
+                    let colon_token = state.consume_by_kind(TokenKind::Colon)?.clone();
+                    let ty = TypeSyntax::parse(state)?;
+                    let opt_comma_token = state.consume_by_kind(TokenKind::Comma).ok().cloned();
+
+                    can_continue = opt_comma_token.is_some();
+                    args.push((
+                        FunctionInputArgumentSyntax {
+                            attribute_lists,
+                            decorators,
+                            varname_token,
+                            colon_token,
+                            ty,
+                        },
+                        opt_comma_token,
+                    ));
+                }
+
+                let close_parenthese_token =
+                    state.consume_by_kind(TokenKind::CloseParenthese)?.clone();
+
+                Ok(Self::Multiple {
+                    open_parenthese_token,
+                    args,
+                    close_parenthese_token,
+                })
+            }
+            _ => {
+                let mut attribute_lists = Vec::new();
+                while state
+                    .current_token()
+                    .is_some_and(|t| t.kind == TokenKind::OpenBracket)
+                {
+                    attribute_lists.push(AttributeList::parse(state)?);
+                }
+
+                let mut decorators = Vec::new();
+                while let Some(d) = FunctionInputArgumentDecoratorSyntax::try_parse(state) {
+                    decorators.push(d);
+                }
+                let varname_token = state.consume_by_kind(TokenKind::Identifier)?.clone();
+                let colon_token = state.consume_by_kind(TokenKind::Colon)?.clone();
+                let ty = TypeSyntax::parse(state)?;
+
+                Ok(FunctionDeclarationInputArguments::Single(
+                    FunctionInputArgumentSyntax {
+                        attribute_lists,
+                        decorators,
+                        varname_token,
+                        colon_token,
+                        ty,
+                    },
+                ))
+            }
+        }
+    }
+}
+
+#[derive(Debug)]
+pub enum FunctionDeclarationOutput<'s> {
+    Single {
+        attribute_lists: Vec<AttributeList<'s>>,
+        ty: TypeSyntax<'s>,
+    },
+    Tupled {
+        open_parenthese_token: Token<'s>,
+        elements: Vec<(Vec<AttributeList<'s>>, TypeSyntax<'s>, Option<Token<'s>>)>,
+        close_parenthese_token: Token<'s>,
+    },
+}
+impl<'s> FunctionDeclarationOutput<'s> {
+    pub fn parse(state: &mut ParseState<'s>) -> ParseResult<Self> {
+        match state.current_token() {
+            Some(t) if t.kind == TokenKind::OpenParenthese => {
+                let open_parenthese_token = t.clone();
+                state.consume_token();
+
+                let mut elements = Vec::new();
+                let mut can_continue = true;
+                while state
+                    .current_token()
+                    .is_some_and(|t| t.kind != TokenKind::CloseParenthese)
+                {
+                    can_continue
+                        .or_err(|| state.err(ParseError::ListNotPunctuated(TokenKind::Comma)))?;
+
+                    let mut attribute_lists = Vec::new();
+                    while state
+                        .current_token()
+                        .is_some_and(|t| t.kind == TokenKind::OpenBracket)
+                    {
+                        attribute_lists.push(AttributeList::parse(state)?);
+                    }
+
+                    let ty = TypeSyntax::parse(state)?;
+                    let opt_comma_token = state.consume_by_kind(TokenKind::Comma).ok().cloned();
+
+                    can_continue = opt_comma_token.is_some();
+                    elements.push((attribute_lists, ty, opt_comma_token));
+                }
+
+                let close_parenthese_token =
+                    state.consume_by_kind(TokenKind::CloseParenthese)?.clone();
+
+                Ok(Self::Tupled {
+                    open_parenthese_token,
+                    elements,
+                    close_parenthese_token,
+                })
+            }
+            _ => {
+                let mut attribute_lists = Vec::new();
+                while state
+                    .current_token()
+                    .is_some_and(|t| t.kind == TokenKind::OpenBracket)
+                {
+                    attribute_lists.push(AttributeList::parse(state)?);
+                }
+
+                let ty = TypeSyntax::parse(state)?;
+
+                Ok(Self::Single {
+                    attribute_lists,
+                    ty,
+                })
+            }
+        }
+    }
+}
+
+#[derive(Debug)]
+pub struct FunctionDeclaration<'s> {
+    pub attribute_lists: Vec<AttributeList<'s>>,
+    pub fname_token: Token<'s>,
+    pub input_args: FunctionDeclarationInputArguments<'s>,
+    pub arrow_to_right_token: Option<Token<'s>>,
+    pub output: Option<FunctionDeclarationOutput<'s>>,
+    pub body_starter_token: Token<'s>,
+    pub body: ExpressionNode<'s>,
+}
+impl<'s> FunctionDeclaration<'s> {
+    pub fn parse(state: &mut ParseState<'s>) -> ParseResult<Self> {
+        let mut attribute_lists = Vec::new();
+        while state
+            .current_token()
+            .is_some_and(|t| t.kind == TokenKind::OpenBracket)
+        {
+            attribute_lists.push(AttributeList::parse(state)?);
+        }
+
+        let fname_token = state.consume_by_kind(TokenKind::Identifier)?.clone();
+        let input_args = FunctionDeclarationInputArguments::parse(state)?;
+        let arrow_to_right_token = state.consume_by_kind(TokenKind::ArrowToRight).ok().cloned();
+        let output = if arrow_to_right_token.is_some() {
+            Some(FunctionDeclarationOutput::parse(state)?)
+        } else {
+            None
+        };
+        let body_starter_token = match state.current_token() {
+            Some(t)
+                if t.kind == TokenKind::Eq
+                    || (t.kind == TokenKind::Keyword && t.slice == "do")
+                    || (t.kind == TokenKind::Keyword && t.slice == "does") =>
+            {
+                let tok = t.clone();
+                state.consume_token();
+
+                tok
+            }
+            t => return Err(state.err_on(ParseError::ExpectedFunctionBodyStarter, t)),
+        };
+
+        state.push_indent_context(IndentContext::Exclusive(body_starter_token.line_indent));
+        let body = parse_block(state)?;
+        state.pop_indent_context();
+
+        Ok(Self {
+            attribute_lists,
+            fname_token,
+            input_args,
+            arrow_to_right_token,
+            output,
+            body_starter_token,
+            body,
+        })
+    }
+
+    #[inline]
+    pub fn iter_attributes<'e>(&'e self) -> impl Iterator<Item = &'e AttributeSyntax<'s>> + 'e {
+        self.attribute_lists
+            .iter()
+            .flat_map(|xs| xs.attribute_list.iter().map(|x| &x.0))
+    }
+}
+
+#[derive(Debug, Clone)]
+pub enum StatementNode<'s> {
+    Let {
+        let_token: Token<'s>,
+        mut_token: Option<Token<'s>>,
+        varname_token: Token<'s>,
+        eq_token: Token<'s>,
+        expr: ExpressionNode<'s>,
+    },
+    OpEq {
+        left_expr: ExpressionNode<'s>,
+        opeq_token: Token<'s>,
+        expr: ExpressionNode<'s>,
+    },
+    While {
+        while_token: Token<'s>,
+        condition: ExpressionNode<'s>,
+        block_starter_token: Token<'s>,
+        runs: ExpressionNode<'s>,
+    },
+    Expression(ExpressionNode<'s>),
+}
+
+#[derive(Debug, Clone)]
+pub enum ExpressionNode<'s> {
+    Blocked(Vec<StatementNode<'s>>, Option<Box<ExpressionNode<'s>>>),
+    Lifted(Token<'s>, Box<ExpressionNode<'s>>, Token<'s>),
+    Binary(Box<ExpressionNode<'s>>, Token<'s>, Box<ExpressionNode<'s>>),
+    Prefixed(Token<'s>, Box<ExpressionNode<'s>>),
+    MemberRef(Box<ExpressionNode<'s>>, Token<'s>, Token<'s>),
+    ArrayIndex(
+        Box<ExpressionNode<'s>>,
+        Token<'s>,
+        Box<ExpressionNode<'s>>,
+        Token<'s>,
+    ),
+    Funcall {
+        base_expr: Box<ExpressionNode<'s>>,
+        open_parenthese_token: Token<'s>,
+        args: Vec<(ExpressionNode<'s>, Option<Token<'s>>)>,
+        close_parenthese_token: Token<'s>,
+    },
+    FuncallSingle(Box<ExpressionNode<'s>>, Box<ExpressionNode<'s>>),
+    Number(Token<'s>),
+    Var(Token<'s>),
+    StructValue {
+        ty: Box<TypeSyntax<'s>>,
+        open_brace_token: Token<'s>,
+        initializers: Vec<(Token<'s>, Token<'s>, ExpressionNode<'s>, Option<Token<'s>>)>,
+        close_brace_token: Token<'s>,
+    },
+    Tuple(
+        Token<'s>,
+        Vec<(ExpressionNode<'s>, Option<Token<'s>>)>,
+        Token<'s>,
+    ),
+    If {
+        if_token: Token<'s>,
+        condition: Box<ExpressionNode<'s>>,
+        then_token: Token<'s>,
+        then_expr: Box<ExpressionNode<'s>>,
+        else_token: Option<Token<'s>>,
+        else_expr: Option<Box<ExpressionNode<'s>>>,
+    },
+}
+fn parse_block<'s>(state: &mut ParseState<'s>) -> ParseResult<ExpressionNode<'s>> {
+    let mut statements = Vec::new();
+    while state.check_indent_requirements() {
+        match state.current_token() {
+            Some(t) if t.kind == TokenKind::Keyword && t.slice == "let" => {
+                let let_token = t.clone();
+                state.consume_token();
+                let mut_token = state.consume_keyword("mut").ok().cloned();
+                let varname_token = state.consume_by_kind(TokenKind::Identifier)?.clone();
+                let eq_token = state.consume_by_kind(TokenKind::Eq)?.clone();
+                state.push_indent_context(IndentContext::Exclusive(eq_token.line_indent));
+                let expr = parse_block(state)?;
+                state.pop_indent_context();
+
+                statements.push(StatementNode::Let {
+                    let_token,
+                    mut_token,
+                    varname_token,
+                    eq_token,
+                    expr,
+                })
+            }
+            Some(t) if t.kind == TokenKind::Keyword && t.slice == "while" => {
+                let while_token = t.clone();
+                state.consume_token();
+                state.push_indent_context(IndentContext::Inclusive(while_token.line_indent));
+                state.push_indent_context(IndentContext::Exclusive(while_token.line_indent));
+                let condition = parse_block(state)?;
+                state.pop_indent_context();
+                let block_starter_token;
+                match state.current_token_in_block() {
+                    Some(t)
+                        if t.kind == TokenKind::Keyword
+                            && (t.slice == "do" || t.slice == "does") =>
+                    {
+                        block_starter_token = t.clone();
+                        state.consume_token();
+                    }
+                    _ => return Err(state.err(ParseError::ExpectedKeyword("do"))),
+                }
+                state.pop_indent_context();
+                state.push_indent_context(IndentContext::Exclusive(while_token.line_indent));
+                let runs = parse_block(state)?;
+                state.pop_indent_context();
+
+                statements.push(StatementNode::While {
+                    while_token,
+                    condition,
+                    block_starter_token,
+                    runs,
+                });
+            }
+            _ => {
+                let save = state.save();
+
+                let Ok(left_expr) = parse_expression(state) else {
+                    state.restore(save);
+                    break;
+                };
+                let opeq_token;
+                match state.current_token() {
+                    Some(t) if t.kind == TokenKind::Eq || t.kind == TokenKind::OpEq => {
+                        opeq_token = t.clone();
+                        state.consume_token();
+                    }
+                    _ => {
+                        statements.push(StatementNode::Expression(left_expr));
+                        continue;
+                    }
+                }
+
+                state.push_indent_context(IndentContext::Exclusive(opeq_token.line_indent));
+                let expr = parse_block(state)?;
+                state.pop_indent_context();
+
+                statements.push(StatementNode::OpEq {
+                    left_expr,
+                    opeq_token,
+                    expr,
+                });
+            }
+        }
+    }
+
+    let final_expr = match statements.pop() {
+        Some(StatementNode::Expression(x)) => Some(x),
+        Some(s) => {
+            statements.push(s);
+            None
+        }
+        None => None,
+    };
+    Ok(ExpressionNode::Blocked(
+        statements,
+        final_expr.map(Box::new),
+    ))
+}
+fn parse_expression<'s>(state: &mut ParseState<'s>) -> ParseResult<ExpressionNode<'s>> {
+    state.push_indent_context(IndentContext::Exclusive(
+        state.current_token().map_or(0, |t| t.line_indent),
+    ));
+    let res = parse_expression_if(state);
+    state.pop_indent_context();
+    res
+}
+fn parse_expression_if<'s>(state: &mut ParseState<'s>) -> ParseResult<ExpressionNode<'s>> {
+    let Some(if_token) = state.consume_keyword("if").ok().cloned() else {
+        return parse_expression_logical_ops(state);
+    };
+    state.push_indent_context(IndentContext::Inclusive(if_token.line_indent));
+
+    state.require_in_block_next()?;
+    let condition = parse_expression_logical_ops(state)?;
+    let then_token = state.consume_in_block_keyword("then")?.clone();
+    state.push_indent_context(IndentContext::Exclusive(then_token.line_indent));
+    let then_expr = parse_block(state)?;
+    state.pop_indent_context();
+    let else_token = state.consume_in_block_keyword("else").ok().cloned();
+    let else_expr = if let Some(ref e) = else_token {
+        state.push_indent_context(IndentContext::Exclusive(e.line_indent));
+        let x = parse_block(state)?;
+        state.pop_indent_context();
+        Some(x)
+    } else {
+        None
+    };
+
+    state.pop_indent_context();
+
+    Ok(ExpressionNode::If {
+        if_token,
+        condition: Box::new(condition),
+        then_token,
+        then_expr: Box::new(then_expr),
+        else_token,
+        else_expr: else_expr.map(Box::new),
+    })
+}
+fn parse_expression_logical_ops<'s>(state: &mut ParseState<'s>) -> ParseResult<ExpressionNode<'s>> {
+    let mut expr = parse_expression_compare_ops(state)?;
+
+    while state.check_indent_requirements() {
+        match state.current_token() {
+            Some(t) if t.kind == TokenKind::Op && t.slice == "||" => {
+                let op_token = t.clone();
+                state.consume_token();
+                let right_expr = parse_expression_compare_ops(state)?;
+                expr = ExpressionNode::Binary(Box::new(expr), op_token, Box::new(right_expr));
+            }
+            Some(t) if t.kind == TokenKind::Op && t.slice == "&&" => {
+                let op_token = t.clone();
+                state.consume_token();
+                let right_expr = parse_expression_compare_ops(state)?;
+                expr = ExpressionNode::Binary(Box::new(expr), op_token, Box::new(right_expr));
+            }
+            _ => break,
+        }
+    }
+
+    Ok(expr)
+}
+fn parse_expression_compare_ops<'s>(state: &mut ParseState<'s>) -> ParseResult<ExpressionNode<'s>> {
+    let mut expr = parse_expression_bitwise_ops(state)?;
+
+    while state.check_indent_requirements() {
+        match state.current_token() {
+            Some(t) if t.kind == TokenKind::Op && t.slice == "==" => {
+                let op_token = t.clone();
+                state.consume_token();
+                let right_expr = parse_expression_bitwise_ops(state)?;
+                expr = ExpressionNode::Binary(Box::new(expr), op_token, Box::new(right_expr));
+            }
+            Some(t) if t.kind == TokenKind::Op && t.slice == "!=" => {
+                let op_token = t.clone();
+                state.consume_token();
+                let right_expr = parse_expression_bitwise_ops(state)?;
+                expr = ExpressionNode::Binary(Box::new(expr), op_token, Box::new(right_expr));
+            }
+            Some(t) if t.kind == TokenKind::Op && t.slice == "<=" => {
+                let op_token = t.clone();
+                state.consume_token();
+                let right_expr = parse_expression_bitwise_ops(state)?;
+                expr = ExpressionNode::Binary(Box::new(expr), op_token, Box::new(right_expr));
+            }
+            Some(t) if t.kind == TokenKind::Op && t.slice == ">=" => {
+                let op_token = t.clone();
+                state.consume_token();
+                let right_expr = parse_expression_bitwise_ops(state)?;
+                expr = ExpressionNode::Binary(Box::new(expr), op_token, Box::new(right_expr));
+            }
+            Some(t) if t.kind == TokenKind::OpenAngleBracket => {
+                let op_token = t.clone();
+                state.consume_token();
+                let right_expr = parse_expression_bitwise_ops(state)?;
+                expr = ExpressionNode::Binary(Box::new(expr), op_token, Box::new(right_expr));
+            }
+            Some(t) if t.kind == TokenKind::CloseAngleBracket => {
+                let op_token = t.clone();
+                state.consume_token();
+                let right_expr = parse_expression_bitwise_ops(state)?;
+                expr = ExpressionNode::Binary(Box::new(expr), op_token, Box::new(right_expr));
+            }
+            _ => break,
+        }
+    }
+
+    Ok(expr)
+}
+fn parse_expression_bitwise_ops<'s>(state: &mut ParseState<'s>) -> ParseResult<ExpressionNode<'s>> {
+    let mut expr = parse_expression_arithmetic_ops_1(state)?;
+
+    while state.check_indent_requirements() {
+        match state.current_token() {
+            Some(t) if t.kind == TokenKind::Op && t.slice == "|" => {
+                let op_token = t.clone();
+                state.consume_token();
+                let right_expr = parse_expression_arithmetic_ops_1(state)?;
+                expr = ExpressionNode::Binary(Box::new(expr), op_token, Box::new(right_expr));
+            }
+            Some(t) if t.kind == TokenKind::Op && t.slice == "&" => {
+                let op_token = t.clone();
+                state.consume_token();
+                let right_expr = parse_expression_arithmetic_ops_1(state)?;
+                expr = ExpressionNode::Binary(Box::new(expr), op_token, Box::new(right_expr));
+            }
+            Some(t) if t.kind == TokenKind::Op && t.slice == "^" => {
+                let op_token = t.clone();
+                state.consume_token();
+                let right_expr = parse_expression_arithmetic_ops_1(state)?;
+                expr = ExpressionNode::Binary(Box::new(expr), op_token, Box::new(right_expr));
+            }
+            Some(t) if t.kind == TokenKind::Op && t.slice == ">>" => {
+                let op_token = t.clone();
+                state.consume_token();
+                let right_expr = parse_expression_arithmetic_ops_1(state)?;
+                expr = ExpressionNode::Binary(Box::new(expr), op_token, Box::new(right_expr));
+            }
+            Some(t) if t.kind == TokenKind::Op && t.slice == "<<" => {
+                let op_token = t.clone();
+                state.consume_token();
+                let right_expr = parse_expression_arithmetic_ops_1(state)?;
+                expr = ExpressionNode::Binary(Box::new(expr), op_token, Box::new(right_expr));
+            }
+            _ => break,
+        }
+    }
+
+    Ok(expr)
+}
+fn parse_expression_arithmetic_ops_1<'s>(
+    state: &mut ParseState<'s>,
+) -> ParseResult<ExpressionNode<'s>> {
+    let mut expr = parse_expression_arithmetic_ops_2(state)?;
+
+    while state.check_indent_requirements() {
+        match state.current_token() {
+            Some(t) if t.kind == TokenKind::Op && t.slice == "+" => {
+                let op_token = t.clone();
+                state.consume_token();
+                let right_expr = parse_expression_arithmetic_ops_2(state)?;
+                expr = ExpressionNode::Binary(Box::new(expr), op_token, Box::new(right_expr));
+            }
+            Some(t) if t.kind == TokenKind::Op && t.slice == "-" => {
+                let op_token = t.clone();
+                state.consume_token();
+                let right_expr = parse_expression_arithmetic_ops_2(state)?;
+                expr = ExpressionNode::Binary(Box::new(expr), op_token, Box::new(right_expr));
+            }
+            _ => break,
+        }
+    }
+
+    Ok(expr)
+}
+fn parse_expression_arithmetic_ops_2<'s>(
+    state: &mut ParseState<'s>,
+) -> ParseResult<ExpressionNode<'s>> {
+    let mut expr = parse_expression_arithmetic_ops_3(state)?;
+
+    while state.check_indent_requirements() {
+        match state.current_token() {
+            Some(t) if t.kind == TokenKind::Op && t.slice == "*" => {
+                let op_token = t.clone();
+                state.consume_token();
+                let right_expr = parse_expression_arithmetic_ops_3(state)?;
+                expr = ExpressionNode::Binary(Box::new(expr), op_token, Box::new(right_expr));
+            }
+            Some(t) if t.kind == TokenKind::Op && t.slice == "/" => {
+                let op_token = t.clone();
+                state.consume_token();
+                let right_expr = parse_expression_arithmetic_ops_3(state)?;
+                expr = ExpressionNode::Binary(Box::new(expr), op_token, Box::new(right_expr));
+            }
+            Some(t) if t.kind == TokenKind::Op && t.slice == "%" => {
+                let op_token = t.clone();
+                state.consume_token();
+                let right_expr = parse_expression_arithmetic_ops_3(state)?;
+                expr = ExpressionNode::Binary(Box::new(expr), op_token, Box::new(right_expr));
+            }
+            _ => break,
+        }
+    }
+
+    Ok(expr)
+}
+fn parse_expression_arithmetic_ops_3<'s>(
+    state: &mut ParseState<'s>,
+) -> ParseResult<ExpressionNode<'s>> {
+    let mut expr = parse_expression_infix_funcall_ops(state)?;
+
+    while state.check_indent_requirements() {
+        match state.current_token() {
+            Some(t) if t.kind == TokenKind::Op && t.slice == "^^" => {
+                let op_token = t.clone();
+                state.consume_token();
+                let right_expr = parse_expression_infix_funcall_ops(state)?;
+                expr = ExpressionNode::Binary(Box::new(expr), op_token, Box::new(right_expr));
+            }
+            _ => break,
+        }
+    }
+
+    Ok(expr)
+}
+fn parse_expression_infix_funcall_ops<'s>(
+    state: &mut ParseState<'s>,
+) -> ParseResult<ExpressionNode<'s>> {
+    let mut expr = parse_expression_prefixed_ops(state)?;
+
+    while state.check_indent_requirements() {
+        match state.current_token() {
+            Some(t) if t.kind == TokenKind::InfixIdentifier => {
+                let op_token = t.clone();
+                state.consume_token();
+                let right_expr = parse_expression_prefixed_ops(state)?;
+                expr = ExpressionNode::Binary(Box::new(expr), op_token, Box::new(right_expr));
+            }
+            _ => break,
+        }
+    }
+
+    Ok(expr)
+}
+fn parse_expression_prefixed_ops<'s>(
+    state: &mut ParseState<'s>,
+) -> ParseResult<ExpressionNode<'s>> {
+    match state.current_token() {
+        Some(t) if t.kind == TokenKind::Op && t.slice == "+" => {
+            let op_token = t.clone();
+            state.consume_token();
+            let expr = parse_expression_prefixed_ops(state)?;
+
+            Ok(ExpressionNode::Prefixed(op_token, Box::new(expr)))
+        }
+        Some(t) if t.kind == TokenKind::Op && t.slice == "-" => {
+            let op_token = t.clone();
+            state.consume_token();
+            let expr = parse_expression_prefixed_ops(state)?;
+
+            Ok(ExpressionNode::Prefixed(op_token, Box::new(expr)))
+        }
+        Some(t) if t.kind == TokenKind::Op && t.slice == "~" => {
+            let op_token = t.clone();
+            state.consume_token();
+            let expr = parse_expression_prefixed_ops(state)?;
+
+            Ok(ExpressionNode::Prefixed(op_token, Box::new(expr)))
+        }
+        Some(t) if t.kind == TokenKind::Op && t.slice == "!" => {
+            let op_token = t.clone();
+            state.consume_token();
+            let expr = parse_expression_prefixed_ops(state)?;
+
+            Ok(ExpressionNode::Prefixed(op_token, Box::new(expr)))
+        }
+        _ => parse_expression_suffixed_ops(state),
+    }
+}
+fn parse_expression_suffixed_ops<'s>(
+    state: &mut ParseState<'s>,
+) -> ParseResult<ExpressionNode<'s>> {
+    let mut expr = parse_expression_prime(state)?;
+
+    while state.check_indent_requirements() {
+        match state.current_token() {
+            Some(t) if t.kind == TokenKind::Op && t.slice == "." => {
+                let dot_token = t.clone();
+                state.consume_token();
+                let name_token = state.consume_by_kind(TokenKind::Identifier)?.clone();
+
+                expr = ExpressionNode::MemberRef(Box::new(expr), dot_token, name_token);
+            }
+            Some(t) if t.kind == TokenKind::OpenParenthese => {
+                let open_parenthese_token = t.clone();
+                state.consume_token();
+                let mut args = Vec::new();
+                let mut can_continue = true;
+                while state
+                    .current_token()
+                    .is_some_and(|t| t.kind != TokenKind::CloseParenthese)
+                {
+                    can_continue
+                        .or_err(|| state.err(ParseError::ListNotPunctuated(TokenKind::Comma)))?;
+
+                    let arg = parse_expression(state)?;
+                    let opt_comma_token = state.consume_by_kind(TokenKind::Comma).ok().cloned();
+                    can_continue = opt_comma_token.is_some();
+                    args.push((arg, opt_comma_token));
+                }
+                let close_parenthese_token =
+                    state.consume_by_kind(TokenKind::CloseParenthese)?.clone();
+
+                expr = ExpressionNode::Funcall {
+                    base_expr: Box::new(expr),
+                    open_parenthese_token,
+                    args,
+                    close_parenthese_token,
+                }
+            }
+            Some(t) if t.kind == TokenKind::OpenBracket => {
+                let open_bracket_token = t.clone();
+                state.consume_token();
+                let index = parse_expression(state)?;
+                let close_bracket_token = state.consume_by_kind(TokenKind::CloseBracket)?.clone();
+
+                expr = ExpressionNode::ArrayIndex(
+                    Box::new(expr),
+                    open_bracket_token,
+                    Box::new(index),
+                    close_bracket_token,
+                );
+            }
+            _ if state.check_indent_requirements() => {
+                let save = state.save();
+                if let Ok(arg) = parse_expression_funcall_single_arg(state) {
+                    expr = ExpressionNode::FuncallSingle(Box::new(expr), Box::new(arg));
+                } else {
+                    state.restore(save);
+                }
+                break;
+            }
+            _ => break,
+        }
+    }
+
+    Ok(expr)
+}
+fn parse_expression_funcall_single_arg<'s>(
+    state: &mut ParseState<'s>,
+) -> ParseResult<ExpressionNode<'s>> {
+    let mut expr = parse_expression_prime(state)?;
+
+    while state.check_indent_requirements() {
+        match state.current_token() {
+            Some(t) if t.kind == TokenKind::Op && t.slice == "." => {
+                let dot_token = t.clone();
+                state.consume_token();
+                let name_token = state.consume_by_kind(TokenKind::Identifier)?.clone();
+
+                expr = ExpressionNode::MemberRef(Box::new(expr), dot_token, name_token);
+            }
+            Some(t) if t.kind == TokenKind::OpenParenthese => {
+                let open_parenthese_token = t.clone();
+                state.consume_token();
+                let mut args = Vec::new();
+                let mut can_continue = true;
+                while state
+                    .current_token()
+                    .is_some_and(|t| t.kind != TokenKind::CloseParenthese)
+                {
+                    can_continue
+                        .or_err(|| state.err(ParseError::ListNotPunctuated(TokenKind::Comma)))?;
+
+                    let arg = parse_expression(state)?;
+                    let opt_comma_token = state.consume_by_kind(TokenKind::Comma).ok().cloned();
+                    can_continue = opt_comma_token.is_some();
+                    args.push((arg, opt_comma_token));
+                }
+                let close_parenthese_token =
+                    state.consume_by_kind(TokenKind::CloseParenthese)?.clone();
+
+                expr = ExpressionNode::Funcall {
+                    base_expr: Box::new(expr),
+                    open_parenthese_token,
+                    args,
+                    close_parenthese_token,
+                }
+            }
+            _ => break,
+        }
+    }
+
+    Ok(expr)
+}
+fn parse_expression_prime<'s>(state: &mut ParseState<'s>) -> ParseResult<ExpressionNode<'s>> {
+    match state.current_token() {
+        Some(t) if t.kind == TokenKind::Number => {
+            let tok = t.clone();
+            state.consume_token();
+
+            Ok(ExpressionNode::Number(tok))
+        }
+        Some(t) if t.kind == TokenKind::Identifier => {
+            let tok = t.clone();
+            'alt: {
+                let savepoint = state.save();
+
+                let Ok(ty) = TypeSyntax::parse(state) else {
+                    state.restore(savepoint);
+                    break 'alt;
+                };
+                let Ok(open_brace_token) = state.consume_by_kind(TokenKind::OpenBrace) else {
+                    state.restore(savepoint);
+                    break 'alt;
+                };
+                let open_brace_token = open_brace_token.clone();
+
+                let mut initializers = Vec::new();
+                let mut can_continue = true;
+                while state
+                    .current_token()
+                    .is_some_and(|t| t.kind != TokenKind::CloseBrace)
+                {
+                    can_continue
+                        .or_err(|| state.err(ParseError::ListNotPunctuated(TokenKind::Comma)))?;
+
+                    let member_name_token = state.consume_by_kind(TokenKind::Identifier)?.clone();
+                    let equal_token = state.consume_by_kind(TokenKind::Eq)?.clone();
+                    let init_value = parse_expression(state)?;
+                    let opt_comma_expr = state.consume_by_kind(TokenKind::Comma).ok().cloned();
+
+                    can_continue = opt_comma_expr.is_some();
+                    initializers.push((member_name_token, equal_token, init_value, opt_comma_expr));
+                }
+
+                let close_brace_token = state.consume_by_kind(TokenKind::CloseBrace)?.clone();
+
+                return Ok(ExpressionNode::StructValue {
+                    ty: Box::new(ty),
+                    open_brace_token,
+                    initializers,
+                    close_brace_token,
+                });
+            }
+            state.consume_token();
+
+            Ok(ExpressionNode::Var(tok))
+        }
+        Some(t) if t.kind == TokenKind::OpenParenthese => {
+            let open_parenthese_token = t.clone();
+            state.consume_token();
+
+            let mut expressions = Vec::new();
+            let mut can_continue = true;
+            while state
+                .current_token()
+                .is_some_and(|t| t.kind != TokenKind::CloseParenthese)
+            {
+                can_continue
+                    .or_err(|| state.err(ParseError::ListNotPunctuated(TokenKind::Comma)))?;
+
+                let e = parse_expression(state)?;
+                let opt_comma_token = state.consume_by_kind(TokenKind::Comma).ok().cloned();
+                can_continue = opt_comma_token.is_some();
+                expressions.push((e, opt_comma_token));
+            }
+
+            let close_parenthese_token = state.consume_by_kind(TokenKind::CloseParenthese)?.clone();
+
+            if expressions.len() == 1 && expressions.last().is_some_and(|(_, t)| t.is_none()) {
+                // single and not terminated by ",": lifted expression
+                Ok(ExpressionNode::Lifted(
+                    open_parenthese_token,
+                    Box::new(expressions.pop().unwrap().0),
+                    close_parenthese_token,
+                ))
+            } else {
+                Ok(ExpressionNode::Tuple(
+                    open_parenthese_token,
+                    expressions,
+                    close_parenthese_token,
+                ))
+            }
+        }
+        t => Err(state.err_on(ParseError::ExpectedExpression, t)),
+    }
+}